---
name: clj-money
volumes:
  sql-data-17:
  maven-data:
<<<<<<< HEAD
  redis-data-8:
services:

  redis:
    image: redis:8
    restart: on-failure
    ports:
      - 6379:6379
    volumes:
      - redis-data-8:/data
    command: "redis-server --save 60 1 --loglevel warning --requirepass ${REDIS_PASSWORD}"
    healthcheck:
      test: ["CMD", "redis-cli", "ping"]
    env_file: .env

=======
  init-markers:
services:

>>>>>>> 259d7f9b
  sql:
    image: postgres:17
    restart: on-failure
    ports:
      - 5432:5432
    volumes:
      - sql-data-17:/var/lib/postgresql/data
    environment:
      POSTGRES_PASSWORD: ${SQL_ADM_PASSWORD}
      POSTGRES_USER: ${SQL_ADM_USER}
      POSTGRES_DB: ${SQL_ADM_USER}
    healthcheck:
      test: ["CMD-SHELL", "PGPASSWORD=${SQL_ADM_PASSWORD} sh -c 'pg_isready -U ${SQL_ADM_USER} -d ${SQL_ADM_USER}'"]
    env_file: .env

  pgadmin:
    image: dpage/pgadmin4:latest
    environment:
      PGADMIN_DEFAULT_EMAIL: test@test.com
      PGADMIN_DEFAULT_PASSWORD: please01
    ports:
      - 4040:80
    depends_on:
      sql:
        condition: service_healthy
    env_file: .env

  sql-init:
    profiles:
      - sql
    image: clj-money-util
    build:
      target: util
    command: lein with-profile util do create-sql, migrate, partition
    depends_on:
      sql:
        condition: service_healthy
    volumes:
      - type: bind
        source: ./env/docker
        target: /usr/src/clj-money/config
        read_only: true
        bind:
          selinux: z
      - type: volume
        source: maven-data
        target: /root/.m2
    env_file: .env

  # Datomic
  #--------

  memcached:
    profiles:
      - datomic-peer
      - datomic-client
    image: memcached:1.6-bullseye
    ports:
      - 11211:11211
    restart: on-failure
    healthcheck:
      test: echo stats | nc 127.0.0.1 11211
      interval: 10s
      retries: 60

  datomic-sql-init:
    profiles:
      - datomic-peer
      - datomic-client
    image: clj-money-util
    build:
      target: util
    command: sh -c "if [ -e /init-markers/datomic-sql-init-complete ]; then rm /init-markers/*; fi && lein with-profile util create-sql && ./scripts/datomic/init.sh && touch /init-markers/datomic-sql-init-complete"
    env_file: .env
    environment:
      PGPASSWORD: ${SQL_ADM_PASSWORD}
      PGHOST: ${SQL_HOST}
      PGDATABASE: ${SQL_ADM_USER}
      PGUSER: ${SQL_ADM_USER}
    depends_on:
      sql:
        condition: service_healthy
    volumes:
      - type: bind
        source: ./env/docker
        target: /usr/src/clj-money/config
        read_only: true
        bind:
          selinux: z
      - type: volume
        source: maven-data
        target: /root/.m2
      - type: volume
        source: init-markers
        target: /init-markers

  datomic-transactor:
    profiles:
      - datomic-peer
      - datomic-client
    depends_on:
      memcached:
        condition: service_started
    image: dgknght/datomic-pro:1.0.7075
    volumes:
      - type: bind
        source: ./env/docker/ # TODO: Should this be a separate folder?
        target: /opt/datomic-pro/config
        read_only: true
      - type: volume
        source: init-markers
        target: /init-markers
    command: sh -c "while [ ! -e /init-markers/datomic-sql-init-complete ]; do echo 'waiting for datomic sql init...'; sleep 5s; done && ./bin/transactor -Xmx2g -Xms1g ./config/transactor.properties"
    restart: on-failure
    ports:
      - 4334:4334
      - 9999:9999
    healthcheck:
      test: wget localhost:9999/health
    env_file: .env

  datomic-schema:
    profiles:
      - datomic-peer
      - datomic-client
    image: clj-money-util
    build:
      target: util
    command: sh -c "while [ ! -e /init-markers/datomic-sql-init-complete ]; do echo 'waiting for datomic sql init...'; sleep 5s; done && lein with-profile util datomic-schema && touch /init-markers/datomic-schema-complete"
    volumes:
      - type: bind
        source: ./env/docker
        target: /usr/src/clj-money/config
        read_only: true
      - type: volume
        source: maven-data
        target: /root/.m2
      - type: volume
        source: init-markers
        target: /init-markers
    depends_on:
      datomic-transactor:
        condition: service_healthy
    env_file: .env

  datomic-console:
    profiles:
      - datomic-peer
      - datomic-client
    image: dgknght/datomic-pro:1.0.7075
    depends_on:
      datomic-transactor:
        condition: service_healthy
    restart: on-failure
    ports:
      - 4050:8080
    command: sh -c "while [ ! -e /init-markers/datomic-schema-complete ]; do echo 'waiting for datomic schema...'; sleep 5s; done && ./bin/console -p '8080' sql '${DATOMIC_NO_DB_URI}'"
    volumes:
      - type: volume
        source: init-markers
        target: /init-markers
    env_file: .env

  datomic-peer-server:
    profiles:
      - datomic-client
    depends_on:
      datomic-schema:
        condition: service_completed_successfully
    image: dgknght/datomic-pro:1.0.7075
    restart: on-failure
    volumes:
      - type: bind
        source: ./logs/datomic-peer-server
        target: /opt/datomic-pro/log
        read_only: false
      - type: volume
        source: init-markers
        target: /init-markers
    ports:
      - 4060:8998
    command:
      - ./bin/run
      - -m
      - datomic.peer-server
      - -h
      - "${DATOMIC_PEER_SERVER}"
      - -p
      - "8998"
      - -Ddatomic.memcachedServers=memcached:11211
      - -a
      - "${DATOMIC_ACCESS_KEY},${DATOMIC_SECRET}"
      - -d
      - "${DATOMIC_DB_NAME},${DATOMIC_STORAGE_URI}"
    env_file: .env
    healthcheck:
      test: ["CMD", "curl", "-k", "https://localhost:8998/health"]
      interval: 30s
      timeout: 30s
      retries: 5
      start_period: 10s<|MERGE_RESOLUTION|>--- conflicted
+++ resolved
@@ -3,8 +3,8 @@
 volumes:
   sql-data-17:
   maven-data:
-<<<<<<< HEAD
   redis-data-8:
+  init-markers:
 services:
 
   redis:
@@ -19,11 +19,6 @@
       test: ["CMD", "redis-cli", "ping"]
     env_file: .env
 
-=======
-  init-markers:
-services:
-
->>>>>>> 259d7f9b
   sql:
     image: postgres:17
     restart: on-failure
