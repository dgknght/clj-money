--- conflicted
+++ resolved
@@ -56,10 +56,7 @@
            :unused-referred-var {:exclude {clojure.pprint [pprint]
                                            cljs.pprint [pprint]}}
            :unused-namespace {:exclude [dgknght.app-lib.validation-tests
-<<<<<<< HEAD
-=======
                                         clj-http.core
->>>>>>> 3e388238
                                         clojure.pprint
                                         cljs.pprint]}}
  :output {:exclude-files ["data_readers.clj"]}}