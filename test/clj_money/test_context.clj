--- conflicted
+++ resolved
@@ -329,13 +329,8 @@
 (defmethod prepare :budget
   [budget ctx]
   (-> budget
-<<<<<<< HEAD
-      (update-in [:budget/items] (partial mapv #(prepare % ctx)))
-      (update-in [:budget/entity] (find-entity ctx))))
-=======
       (update-in [:budget/entity] (find-entity ctx))
       (update-in [:budget/items] (partial map #(prepare % ctx)))))
->>>>>>> 03102247
 
 (defmethod prepare :budget-item
   [item ctx]
