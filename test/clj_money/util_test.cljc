(ns clj-money.util-test
  (:require #?(:clj [clojure.test :refer [deftest is testing]]
               :cljs [cljs.test :refer [deftest is testing]])
            #?(:clj [java-time.api :as t]
               :cljs [cljs-time.core :as t])
<<<<<<< HEAD
=======
            [clj-money.dates :as dates]
>>>>>>> 03102247
            [clj-money.util :as util]))

(deftest model-typing
  (testing "Retrieved the type of a model"
    (is (= :user (util/model-type {:user/name "John"}))
        "A model type is derived from the keyword namespace")
    (is (= :user (util/model-type {:id 101
                                   :user/name "John"}))
        "A model type is derived from the keyword namespace if a non-namespace keyword is present")
    (is (= :user (util/model-type {:id 101
                                   :user/first-name "John"
                                   :user/last-name "Doe"
                                   :parent/first-name "Jane"}))
        "A model type is derived from the most frequently occurring keyword namespace if more than one is present")
    (is (= :user (util/model-type ^{:clj-money/model-type :user} {:id 101}))
        "A model type is read from meta data, if present"))
  (testing "Setting the type of a model"
    (is (= :account (util/model-type (util/model-type {} :account)))
        "A model type can be set excplictly")
    (let [f (util/model-type :account)]
      (is (= :account (util/model-type (f {}))))
      "A fn that sets the model type is returned when given a keyword")
    (let [source-model (util/model-type {}  :account)
          target-model (util/model-type {} source-model)]
      (is (= :account (util/model-type target-model)))
      "The model type can be set from another model"))
  (testing "Testing the type of a model"
    (is (util/model-type? {:entity/name "Personal"} :entity))
    (is (not (util/model-type? {:entity/name "Personal"} :account)))
    (let [is-entity? (util/model-type? :entity)]
      (is (is-entity? {:entity/name "Personal"}))
      (is (not (is-entity? {:account/name "Checking"}))))))

(deftest extract-a-qualifier
  (is (= "user" (util/qualifier {:user/name "John"}))
      "A single qualifier is taken directly")
  (is (= "user" (util/qualifier {:id 101
                                 :user/name "John"}))
      "Nil namespaces are ignored")
  (is (thrown-with-msg?
        #?(:clj AssertionError
           :cljs js/Error)
        #"more than one keyword namespace"
        (util/qualifier {:user/name "John"
                         :address/line-1 "1234 Main St"}))))

(deftest qualify-map-keys
  (is (= {:entity/name "Personal"}
         (util/qualify-keys {:name "Personal"} :entity))
      "Unqualified keys are qualified with the model type")
  (is (= {:util/id "x"}
         (util/qualify-keys {:util/id "x"} :entity))
      "Qualified keys are left as-is")
  (is (= {:id 101
          :user/name "John"}
         (util/qualify-keys {:id 101 :name "John"}
                           :user
                           :ignore #{:id}))
      "Keys can be explicitly ignored"))

(deftest compare-models-for-equality
  (is (util/model= {:id 101}
                   {:id 101})
      "Two maps with the same :id attribute are equal")
  (is (util/model= {:id 101}
                   {:id 101}
                   {:id 101})
      "Three maps with the same :id attribute are equal")
  (is (util/model= {:id 101 :account/name "Checking"}
                   {:id 101})
      "A full model map is equal to a simplified model ref if the :id attribute is the same")
  (is (not (util/model= {:id 101}
                        {:id 102}))
      "Two maps with different :id attributes are not equal")
  (is (not (util/model= {:id 101 :account/name "Checking"}
                        {:id 101 :entity/name "Personal"}))
      "Two maps with different model types are not equal"))

(deftest compare-maps-for-id-equality
  (is (util/id= {:id 101}
                {:id 101})
      "Two maps with the same :id attribute are equal")
  (is (util/id= {:id 101}
                {:id 101}
                {:id 101})
      "Three maps with the same :id attribute are equal")
  (is (util/id= {:id 101 :account/name "Checking"}
                {:id 101})
      "A full model map is equal to a simplified model ref if the :id attribute is the same")
  (is (not (util/id= {:id 101}
                     {:id 102}))
      "Two maps with different :id attributes are not equal")
  (is (util/id= {:id 101 :account/name "Checking"}
                {:id 101 :entity/name "Personal"})
      "Two maps with different model types but equal :id values are equal"))

(deftest convert-something-into-a-model-ref
  (is (= {:id 101}
         (util/->model-ref {:id 101 :account/name "Checking"}))
      "A full model is simplified")
  (is (= {:id 101}
         (util/->model-ref {:id 101}))
      "A simple model ref is returned as-is")
  (is (= {:id 101}
         (util/->model-ref 101))
      "A naked ID is wrapped in a map"))

(deftest reassembly-an-entity-with-children
  (is (= [#:transaction{:description "Kroger"
                        :items [#:transaction-item{:account {:id :checking}
                                                   :action :debit
                                                   :quantity 100M}
                                #:transaction-item{:account {:id :groceries}
                                                   :action :credit
                                                   :quantity 100M}]}]
         (util/reconstruct {:parent? :transaction/description
                            :child? :transaction-item/account
                            :children-key :transaction/items}
                           [#:transaction{:description "Kroger"}
                            #:transaction-item{:account {:id :checking}
                                               :action :debit
                                               :quantity 100M}
                            #:transaction-item{:account {:id :groceries}
                                               :action :credit
                                               :quantity 100M}]))
      "One transaction receives all of the items")
  (is (= [#:transaction{:description "Kroger"
                        :items [#:transaction-item{:account {:id :checking}
                                                   :action :debit
                                                   :quantity 100M}
                                #:transaction-item{:account {:id :groceries}
                                                   :action :credit
                                                   :quantity 100M}]}
          #:transaction{:description "Landlord"
                        :items [#:transaction-item{:account {:id :checking}
                                                   :action :debit
                                                   :quantity 1000M}
                                #:transaction-item{:account {:id :rent}
                                                   :action :credit
                                                   :quantity 1000M}]}
          #:entity {:name "Personal"}]
         (util/reconstruct {:parent? :transaction/description
                            :child? :transaction-item/account
                            :children-key :transaction/items}
                           [#:transaction{:description "Kroger"}
                            #:transaction-item{:account {:id :checking}
                                               :action :debit
                                               :quantity 100M}
                            #:transaction-item{:account {:id :groceries}
                                               :action :credit
                                               :quantity 100M}
                            #:transaction{:description "Landlord"}
                            #:transaction-item{:account {:id :checking}
                                               :action :debit
                                               :quantity 1000M}
                            #:transaction-item{:account {:id :rent}
                                               :action :credit
                                               :quantity 1000M}
                            #:entity{:name "Personal"}]))
      "Each transaction receives the items until another transaction or the end of the list is encountered"))

(deftest identity-a-model-ref
  (is (util/model-ref? {:id 101})
      "A  map with only an :id attribute is a model ref")
  (is (not (util/model-ref? 101))
      "A naked ID is not a model ref")
  (is (not (util/model-ref? {:id 101 :account/name "Checking"}))
      "A full model is not a model ref"))

(deftest cachify-a-function
  (let [calls (atom [])
        f (util/cache-fn
            (fn [x]
              (swap! calls conj x)
              ({:one 1
                :two 2} x)))]
    (is (= 1 (f :one))
        "The specified value is returned the first time")
    (is (= 1 (count @calls))
        "The original function is called the first time")
    (is (= 1 (f :one))
        "The specified value is returned the second time")
    (is (= 1 (count @calls))
        "The original function is not called the second time")))

(deftest identity-a-temporary-id
  (is (util/temp-id? (util/temp-id))
      "The result of calling temp-id is a temporary id")
  (is (not (util/temp-id? 101))
      "An integer is not a temp id")
  (is (not (util/temp-id? "101"))
      "A string is not a temp id")
  (is (not (util/temp-id? (random-uuid)))))

(deftest detect-the-presence-of-a-value
  (testing "strings"
    (is (util/present? "A")
        "A string that is not empty is present")
    (is (not (util/blank? "A"))
        "A string that is not empty is not blank")
    (is (not (util/present? ""))
        "An empty string is not present")
    (is (util/blank? "")
        "An empty string is blank")
    (is (nil? (util/presence ""))
        "The presence of an empty string is nil"))
  (testing "nil"
    (is (not (util/present? nil))
        "Nil is not present")
    (is (nil? (util/presence nil))
        "The presence of nil is nil")
    (is (util/blank? nil)
        "Nil is blank"))
  (testing "vectors"
    (is (not (util/present? []))
        "An empty vector is not present")
    (is (util/blank? [])
        "An empty vector is blank")
    (is (util/present? ["A"])
        "An vector with a non-blank value is present")
    (is (not (util/blank? ["A"]))
        "An vector with a non-blank value is not blank"))
  (testing "lists"
    (is (not (util/present? '()))
        "An empty vector is not present")
    (is (util/blank? '())
        "An empty vector is blank")
    (is (util/present? '("A"))
        "An vector with a non-blank value is present")
    (is (not (util/blank? '("A")))
        "An vector with a non-blank value is not blank")))

(deftest use-a-present-value-or-default
  (is (= "A" (util/presence-or "" "A"))
      "A blank value is replaced with the default")
  (is (= "A" (util/presence-or "A" "B"))
      "A present value is returned"))

(deftest update-a-collection-with-a-model
    (is (= [{:id 2 :user/name "Jane"}
            {:id 1 :user/name "John"}]
           (util/upsert-into {:id 2 :user/name "Jane"}
                             {:sort-key :user/name}
                             [{:id 1 :user/name "John"}]))
        "A new item is inserted")
    (is (= [{:id 2 :user/name "Jane"}
            {:id 1 :user/name "John"}]
           (util/upsert-into {:id 2 :user/name "Jane"}
                             {:sort-key :user/name}
                             [{:id 2 :user/name "Joan"}
                              {:id 1 :user/name "John"}]))
        "An existing item is replaed"))

(deftest render-a-simplified-model
  (is (= {:account/name "Checking"}
         (util/simplify {:account/name "Checking"
                         :account/balance 100M}))
      "A map is simplified")
  (is (= [{:account/name "Checking"}]
         (util/simplify '({:account/name "Checking"
                           :account/balance 100M})))
      "A sequence of maps is simplified")
  (is (= {:unknown-key 123}
         (util/simplify {:unknown-key 123}))
      "A map with no recognized keys is returned as-is")
  (is (= 123
         (util/simplify 123))
      "An unrecognized type is returned as-is")
  (is (= {:id 123}
         (util/simplify {:id 123}))
      "A model ref is returned as-is")
  (let [f (util/simplify :include [:account/balance])]
    (is (= {:account/name "Checking"
            :account/balance 100M}
           (f {:account/name "Checking"
               :account/balance 100M
               :account/type :asset}))
        "When only options are specified, a simplifying function is returned")))

(deftest make-a-keyword-safe-for-urls
  (is (= :account_name (util/url-safe-keyword :account/name))
      "A keyword with a namespace is separated with an underscore")
  (is (= :name (util/url-safe-keyword :name))
      "A keyword without a namespace is returned as-is"))

(deftest convert-a-url-safe-keyword-into-a-regular-keyword
  (is (= :account/name (util/<-url-safe-keyword :account_name))
      "An underscore is used to separate the namespace from the name")
  (is (= :name (util/<-url-safe-keyword :name))
      "A value without underscore returned left as-is"))

(deftest group-and-transform-a-sequence
    (is (= {:one [1 11]
            :two [2]}
           (util/group-by
               first
               second
               [[:one 1]
                [:one 11]
                [:two 2]]))))

<<<<<<< HEAD
=======
(deftest turn-a-sequence-into-a-range
  (is (= [1 4]
         (util/->range [2 4 3 1]))
      "Integers can be processed")
  (is (= [(dates/local-date "2020-01-01")
          (dates/local-date "2020-12-01")]
         (util/->range [(dates/local-date "2020-01-01")
                        (dates/local-date "2020-12-01")
                        (dates/local-date "2020-05-01")]
                       :compare t/before?))
      "Integers can be processed"))

(deftest separate-nils-from-a-model
  (is (= [{:present :here}
          [:absent]]
         (util/split-nils {:present :here
                           :absent nil}))))

>>>>>>> 03102247
(deftest remove-nils-from-a-model
  (testing "one level"
    (is (= {:present :here}
           (util/remove-nils {:present :here
                              :absent nil}))))
  (testing "collection attribute"
    (is (= {:present :here
            :others [{:one 1}
                     {:two 2}]}
           (util/remove-nils {:present :here
                              :others [{:one 1
                                        :two nil}
                                       {:one nil
                                        :two 2}]})))))

(deftest locate-nils-in-a-model
  (is (= [[:absent]]
         (util/locate-nils {:present :here
                            :absent nil})))
  (is (= [[:others 0 :two]
          [:others 1 :one]]
         (util/locate-nils {:present :here
                            :others [{:one 1
                                      :two nil}
                                     {:one nil
                                      :two 2}]}))))

(deftest ensure-a-model-has-an-id
  (is (= {:id 1} (util/+id {} (constantly 1)))
      "An :id attribute is added if none is present")
  (is (= {:id 2} (util/+id {:id 2} (constantly 1)))
      "An :id attribute is left as-is if it is already present"))

(deftest rename-keys-nested-in-a-data-structure
  (is (= [{:db/id 1
           :user/name "John"}
          {:db/id 2
           :user/name "Jane"}]
         (util/deep-rename-keys
           [{:id 1
             :user/name "John"}
            {:id 2
             :user/name "Jane"}]
           {:id :db/id}))))

(deftest apply-sort-rule
  (let [d1 (t/local-date 2001 1 1)
        d2 (t/local-date 2002 1 1)
        d3 (t/local-date 2004 1 1)
        items [{:v 2 :d d1 :s "carrot"}
               {:v 1 :d d3 :s "banana"}
               {:v 3 :d d2 :s "apple"}]]
    (testing "Ascending sort on one string field, implicit direction"
      (is (= [{:s "apple"}
              {:s "banana"}
              {:s "carrot"}]
             (map #(select-keys % [:s])
                  (util/apply-sort {:order-by [:s]}
                                  items)))))
    (testing "Ascending sort on one integer field, implicit direction"
      (is (= items
             (util/apply-sort {} items))))
    (testing "Ascending sort on one integer field, implicit direction"
      (is (= [{:v 1}
              {:v 2}
              {:v 3}]
             (map #(select-keys % [:v])
                  (util/apply-sort {:order-by [:v]}
                                  items)))))
    (testing "Ascending sort on one date field, implicit direction"
      (is (= [{:d d1}
              {:d d2}
              {:d d3}]
             (map #(select-keys % [:d])
                  (util/apply-sort {:order-by [:d]}
                                  items)))))
    (testing "Ascending sort on one integer field, explicit direction"
      (is (= [{:v 1}
              {:v 2}
              {:v 3}]
             (map #(select-keys % [:v])
                  (util/apply-sort {:order-by [[:v :asc]]}
                                  items)))))
    (testing "Descending sort on one integer field"
      (is (= [{:v 3}
              {:v 2}
              {:v 1}]
             (map #(select-keys % [:v])
                  (util/apply-sort {:order-by [[:v :desc]]}
                                  items)))))
    (testing "Multi-field sort"
      (is (= [{:v 1 :d d3}
              {:v 2 :d d1}
              {:v 2 :d d2}
              {:v 3 :d d2}]
             (map #(select-keys % [:v :d])
                  (util/apply-sort {:order-by [:v :d]}
                                  (conj items {:v 2 :d d2}))))))))<|MERGE_RESOLUTION|>--- conflicted
+++ resolved
@@ -3,10 +3,7 @@
                :cljs [cljs.test :refer [deftest is testing]])
             #?(:clj [java-time.api :as t]
                :cljs [cljs-time.core :as t])
-<<<<<<< HEAD
-=======
             [clj-money.dates :as dates]
->>>>>>> 03102247
             [clj-money.util :as util]))
 
 (deftest model-typing
@@ -308,8 +305,6 @@
                 [:one 11]
                 [:two 2]]))))
 
-<<<<<<< HEAD
-=======
 (deftest turn-a-sequence-into-a-range
   (is (= [1 4]
          (util/->range [2 4 3 1]))
@@ -322,13 +317,6 @@
                        :compare t/before?))
       "Integers can be processed"))
 
-(deftest separate-nils-from-a-model
-  (is (= [{:present :here}
-          [:absent]]
-         (util/split-nils {:present :here
-                           :absent nil}))))
-
->>>>>>> 03102247
 (deftest remove-nils-from-a-model
   (testing "one level"
     (is (= {:present :here}
