--- conflicted
+++ resolved
@@ -96,22 +96,13 @@
     (let [checking (find-account "Checking")
           checking-items (models/select {:transaction-item/account checking
                                          :transaction-item/quantity [:!= 45M]}
-<<<<<<< HEAD
-                                        {:select-also :transaction/transaction-date})]
-=======
                                         {:select-also [:transaction/transaction-date]})]
->>>>>>> 03102247
       (assert-created (assoc (attributes)
                              :reconciliation/items checking-items
                              :reconciliation/status :completed))
       (is (->> checking-items
-<<<<<<< HEAD
                (mapcat :transaction/items)
                (every? :transaction/reconciliation))
-=======
-               (map models/find)
-               (every? :transaction-item/reconciliation))
->>>>>>> 03102247
           "specified transaction items are marked as reconciled")
       (is (not-any? :transaction/reconciliation
                     (remove #(util/model= checking (:transaction-item/account %))
@@ -158,15 +149,9 @@
                                      :end-of-period (t/local-date 2017 1 31)
                                      :balance 500M
                                      :items [(find-transaction-item
-<<<<<<< HEAD
-                                                   [(t/local-date 2017 1 2)
-                                                    500M
-                                                    (find-account "Rent")])]}
-=======
                                                [(t/local-date 2017 1 2)
                                                 500M
                                                 (find-account "Rent")])]}
->>>>>>> 03102247
                     {:reconciliation/items ["All items must belong to the account being reconciled"]})))
 
 (def ^:private parent-account-context
@@ -203,14 +188,6 @@
     (let [savings (find-account "Savings")
           car (find-account "Car")
           reserve (find-account "Reserve")
-<<<<<<< HEAD
-=======
-          simplify #(select-keys %
-                                 [:id
-                                  :transaction/transaction-date
-                                  :transaction-item/quantity
-                                  :transaction-item/action])
->>>>>>> 03102247
           items (->> *context*
                      (filter (util/model-type? :transaction))
                      (mapcat :transaction/items)
@@ -218,16 +195,12 @@
                                           (:transaction-item/account %))
                                   (model= car
                                           (:transaction-item/account %)))))
-<<<<<<< HEAD
           _ (assert (= 2 (count items)) "Expected 2 items for the test")
-=======
->>>>>>> 03102247
           created (assert-created
                     #:reconciliation{:account savings
                                      :end-of-period (t/local-date 2015 1 31)
                                      :status :completed
                                      :balance 300M
-<<<<<<< HEAD
                                      :items items})
           simplify #(select-keys % [:transaction-item/action
                                     :transaction-item/account
@@ -240,15 +213,6 @@
                   (map simplify)
                   set))
           "The items are updated with a reference to the reconciliation"))))
-=======
-                                     :items items})]
-      (is (= (->> items
-                  (map simplify)
-                  set)
-             (->> (models/select {:transaction-item/reconciliation created})
-                  (map simplify)
-                  set))))))
->>>>>>> 03102247
 
 (def ^:private working-rec-context
   (conj reconciliation-context
@@ -275,17 +239,11 @@
                        :end-of-period (t/local-date 2017 1 31)
                        :balance 1500M
                        :items (models/select
-<<<<<<< HEAD
-                                {:account/name "Checking"
-                                 :transaction-item/quantity 1000M
-                                 :transaction-item/action :debit})}
-=======
                                 (util/model-type
                                   {:transaction/transaction-date (t/local-date 2017 1 1)
                                    :transaction-item/quantity 1000M
                                    :account/name "Checking"}
                                   :transaction-item)) }
->>>>>>> 03102247
       {:reconciliation/items ["No item can belong to another reconciliation"]})))
 
 (dbtest a-working-reconciliation-can-be-updated
@@ -302,7 +260,6 @@
           "The retrieved value has the correct balance after update"))))
 
 (dbtest a-working-reconciliation-can-be-completed
-<<<<<<< HEAD
   (with-context working-reconciliation-context
     (let [checking (find-account "Checking")
           previous-rec (find-reconciliation [checking (t/local-date 2017 1 1)])
@@ -339,43 +296,6 @@
                                     {:sort [:transaction/transaction-date]
                                      :select-also [:transaction/transaction-date]})))
           "The retrieved transaction items have the new reconciliation reference"))))
-=======
-        (with-context working-reconciliation-context
-          (let [checking (find-account "Checking")
-                previous-rec (find-reconciliation [checking (t/local-date 2017 1 1)])
-                item (find-transaction-item [(t/local-date 2017 1 3)
-                                             45M
-                                             checking])
-                result (-> (find-reconciliation [checking (t/local-date 2017 1 3)])
-                           (assoc :reconciliation/status :completed)
-                           (update-in [:reconciliation/items] conj item)
-                           models/put)]
-            (is (comparable? #:reconciliation {:status :completed}
-                             result)
-                "The result reflects the updated attributes")
-            (is (comparable? #:reconciliation{:status :completed}
-                             (models/find result :reconciliation))
-                "The retrieved record reflects the updated attributes")
-            (let [retrieved (models/select
-                              (-> checking models/find acts/->criteria)
-                              {:sort [:transaction/transaction-date]
-                               :select-also [:transaction/transaction-date]})]
-              (is (seq-of-maps-like? [{:transaction/transaction-date (t/local-date 2017 1 1)
-                                       :transaction-item/quantity 1000M
-                                       :transaction-item/reconciliation (->model-ref previous-rec)}
-                                      {:transaction/transaction-date (t/local-date 2017 1 2)
-                                       :transaction-item/quantity 500M
-                                       :transaction-item/reconciliation (->model-ref result)}
-                                      {:transaction/transaction-date (t/local-date 2017 1 3)
-                                       :transaction-item/quantity 45M
-                                       :transaction-item/reconciliation (->model-ref result)}
-                                      {:transaction/transaction-date (t/local-date 2017 1 10)
-                                       :transaction-item/quantity 53M}]
-                                     retrieved)
-                  "The retrieved transaction items have the new reconciliation reference")
-              (is (nil? (:transaction-item/reconciliation (last retrieved)))
-                  "The unreconciled items still have no reconciliation reference")))))
->>>>>>> 03102247
 
 (dbtest cannot-create-a-completed-out-of-balance-reconciliation
   (with-context reconciliation-context
@@ -388,13 +308,8 @@
 (dbtest an-out-of-balance-reconciliation-cannot-be-updated-to-completed
   (with-context working-reconciliation-context
     (let [item (find-transaction-item [(t/local-date 2017 1 10)
-<<<<<<< HEAD
-                                           53M
-                                           "Checking"])]
-=======
                                        53M
                                        "Checking"])]
->>>>>>> 03102247
       (-> (find-reconciliation ["Checking" (t/local-date 2017 1 3)])
           (assoc :reconciliation/status :completed)
           (update-in [:reconciliation/items]
