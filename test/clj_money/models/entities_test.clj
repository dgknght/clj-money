(ns clj-money.models.entities-test
  (:require [clojure.test :refer [is testing]]
            [clojure.pprint :refer [pprint]]
            [java-time.api :as t]
            [dgknght.app-lib.test-assertions]
            [clj-money.models.ref]
            [clj-money.db.ref]
            [clj-money.test-context :refer [with-context
                                            find-user
                                            find-entity]]
            [clj-factory.core :refer [factory]]
            [clj-money.model-helpers :as helpers :refer [assert-invalid
                                                         assert-updated
                                                         assert-deleted]]
            [clj-money.models :as models]
            [clj-money.factories.user-factory]
            [clj-money.test-helpers :refer [dbtest]]))

(def ^:private entity-context
  [(factory :user {:user/email "john@doe.com"})
   (factory :user {:user/email "jane@doe.com"})])

(def ^:private list-context
  (conj entity-context
        #:entity{:name "Personal"
                 :user "john@doe.com"}
        #:entity{:name "Business"
                 :user "john@doe.com"}))

(defn- attributes []
  #:entity{:name "Personal"
           :user (find-user "john@doe.com")})

(defn- assert-created
  [attr]
  (helpers/assert-created attr :refs [:entity/user]))

(dbtest create-an-entity
<<<<<<< HEAD
        (with-context entity-context
          (testing "An entity can be created with minimal attributes"
            (assert-created (attributes)))
          (testing "An entity can be created with all attributes"
            (assert-created
              #:entity{:name "Business"
                       :user (find-user "john@doe.com")
                       :transaction-date-range [(t/local-date 2020 1 1)
                                                (t/local-date 2020 12 31)]
                       :price-date-range [(t/local-date 2020 1 1)
=======
  (with-context entity-context
    (testing "An entity can be created with minimal attributes"
      (assert-created (attributes)))
    (testing "An entity can be created with all attributes"
      (assert-created
        #:entity{:name "Business"
                 :user (find-user "john@doe.com")
                 :transaction-date-range [(t/local-date 2020 1 1)
>>>>>>> d63ca0b3
                                          (t/local-date 2020 12 31)]
                       :settings #:settings{:inventory-method :fifo
                                            :monitored-accounts #{{:id 1}
                                                                  {:id 2}
                                                                  {:id 3}}}}))))

(dbtest name-is-required
  (with-context entity-context
    (assert-invalid (dissoc (attributes) :entity/name)
                    {:entity/name ["Name is required"]})))

(dbtest name-is-unique-for-a-user
  (with-context list-context
    (assert-invalid (attributes)
                    {:entity/name ["Name is already in use"]})))

(dbtest name-can-be-duplicated-between-users
  (with-context list-context
    (let [user (find-user "jane@doe.com") ]
      (assert-created (assoc (attributes)
                             :entity/user user)))))

(dbtest get-a-list-of-entities
  (with-context list-context
    (let [user (find-user "john@doe.com")]
      (is (seq-of-maps-like? [{:entity/name "Business"}
                              {:entity/name "Personal"}]
                             (models/select {:entity/user user}
                                            {:sort [[:entity/name :asc]]}))
          "Entities matching the criteria are returned"))))

(dbtest update-an-entity
  (with-context list-context
    (assert-updated (find-entity "Personal")
                    #:entity{:name "Entity Y"
                             :settings {:settings/monitored-accounts #{{:id 1}
                                                                       {:id 2}}}})))

(dbtest delete-an-entity
  (with-context list-context
    (assert-deleted (find-entity "Personal"))))

(dbtest inventory-method-can-be-lifo
  (with-context entity-context
    (is (comparable? {:entity/settings {:settings/inventory-method :lifo}}
                     (models/put (assoc (attributes)
                                        :entity/settings {:settings/inventory-method :lifo}))))))

(dbtest inventory-method-cannot-be-something-other-than-fifo-or-lifo
  (with-context entity-context
    (assert-invalid (assoc (attributes)
                           :entity/settings {:settings/inventory-method :not-valid})
                    {:entity/settings
                     {:settings/inventory-method
                      ["Inventory method must be fifo or lifo"]}})))<|MERGE_RESOLUTION|>--- conflicted
+++ resolved
@@ -36,18 +36,6 @@
   (helpers/assert-created attr :refs [:entity/user]))
 
 (dbtest create-an-entity
-<<<<<<< HEAD
-        (with-context entity-context
-          (testing "An entity can be created with minimal attributes"
-            (assert-created (attributes)))
-          (testing "An entity can be created with all attributes"
-            (assert-created
-              #:entity{:name "Business"
-                       :user (find-user "john@doe.com")
-                       :transaction-date-range [(t/local-date 2020 1 1)
-                                                (t/local-date 2020 12 31)]
-                       :price-date-range [(t/local-date 2020 1 1)
-=======
   (with-context entity-context
     (testing "An entity can be created with minimal attributes"
       (assert-created (attributes)))
@@ -56,12 +44,13 @@
         #:entity{:name "Business"
                  :user (find-user "john@doe.com")
                  :transaction-date-range [(t/local-date 2020 1 1)
->>>>>>> d63ca0b3
                                           (t/local-date 2020 12 31)]
-                       :settings #:settings{:inventory-method :fifo
-                                            :monitored-accounts #{{:id 1}
-                                                                  {:id 2}
-                                                                  {:id 3}}}}))))
+                 :price-date-range [(t/local-date 2020 1 1)
+                                    (t/local-date 2020 12 31)]
+                 :settings #:settings{:inventory-method :fifo
+                                      :monitored-accounts #{{:id 1}
+                                                            {:id 2}
+                                                            {:id 3}}}}))))
 
 (dbtest name-is-required
   (with-context entity-context
