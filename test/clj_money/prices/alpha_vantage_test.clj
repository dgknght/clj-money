--- conflicted
+++ resolved
@@ -1,12 +1,8 @@
 (ns clj-money.prices.alpha-vantage-test
   (:require [clojure.test :refer [deftest is] :as test]
             [clojure.java.io :as io]
-<<<<<<< HEAD
             [java-time.api :as t]
-=======
-            [clj-time.core :as t]
             [clj-http.core :as http]
->>>>>>> 3e388238
             [dgknght.app-lib.test]
             [dgknght.app-lib.test-assertions]
             [dgknght.app-lib.web-mocks :refer [with-web-mocks]]
