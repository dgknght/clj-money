--- conflicted
+++ resolved
@@ -19,15 +19,6 @@
   (with-web-mocks [calls] mocks
     (let [result (yahoo/get-quotes ["AMD" "IBM" "AAPL"])]
       (is (seq-of-maps-like? [{:symbol "AMD"
-<<<<<<< HEAD
-                               :regularMarketTime (t/local-date 2021 12 10)
-                               :regularMarketPrice 137.51M}
-                              {:symbol "IBM"
-                               :regularMarketTime (t/local-date 2021 12 10)
-                               :regularMarketPrice 123.55M}
-                              {:symbol "AAPL"
-                               :regularMarketTime (t/local-date 2021 12 10)
-=======
                                :regularMarketTime (t/instant "2021-12-10T19:08:35Z")
                                :regularMarketPrice 137.51M}
                               {:symbol "IBM"
@@ -35,7 +26,6 @@
                                :regularMarketPrice 123.55M}
                               {:symbol "AAPL"
                                :regularMarketTime (t/instant "2021-12-10T19:08:41Z")
->>>>>>> 1f4169f3
                                :regularMarketPrice 177.78M}]
                              result)))
     (is (called-with-headers? :once
