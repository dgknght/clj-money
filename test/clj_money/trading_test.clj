--- conflicted
+++ resolved
@@ -1,11 +1,7 @@
 (ns clj-money.trading-test
   (:require [clojure.test :refer [use-fixtures deftest is testing]]
-<<<<<<< HEAD
+            [clojure.pprint :refer [pprint]]
             [java-time.api :as t]
-=======
-            [clojure.pprint :refer [pprint]]
-            [clj-time.core :as t]
->>>>>>> 3e388238
             [clj-factory.core :refer [factory]]
             [dgknght.app-lib.models :refer [->id]]
             [dgknght.app-lib.test-assertions]
