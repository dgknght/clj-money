--- conflicted
+++ resolved
@@ -144,15 +144,7 @@
     (let [personal (find-entity "Personal")
           ira (find-account "IRA")
           commodity (find-commodity "AAPL")]
-<<<<<<< HEAD
-      (models/with-propagation [out-chan copy-chan]
-        (trading/buy (purchase-attributes)
-                     :out-chan out-chan
-                     :copy-chan copy-chan
-                     :close-chan? false))
-=======
       (trading/buy-and-propagate (purchase-attributes))
->>>>>>> cb90d619
       (testing "The commodity account"
         (is (comparable? #:account{:name "AAPL"
                                    :quantity 100M
