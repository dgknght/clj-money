(ns clj-money.api.commodities-test
  (:require [clojure.test :refer [deftest use-fixtures is]]
            [clojure.pprint :refer [pprint]]
            [ring.mock.request :as req]
            [clj-factory.core :refer [factory]]
            [dgknght.app-lib.web :refer [path]]
            [dgknght.app-lib.test :refer [parse-json-body]]
            [dgknght.app-lib.test-assertions]
            [clj-money.models :as models]
            [clj-money.models.ref]
            [clj-money.db.sql.ref]
            [clj-money.factories.user-factory]
            [clj-money.test-context :refer [with-context
                                            find-user
                                            find-entity
                                            find-commodity]]
            [clj-money.test-helpers :refer [reset-db
                                            edn-body
                                            parse-edn-body]]
            [clj-money.api.test-helper :refer [add-auth]]
            [clj-money.web.server :refer [app]]))

(use-fixtures :each reset-db)

(def ^:private context
  (concat (->> ["john@doe.com" "jane@doe.com"]
               (mapv #(factory :user {:user/email %})))
          [#:entity{:name "Personal"
                    :user "john@doe.com"}
           #:entity{:name "Business"
                    :user "jane@doe.com"}
           #:commodity{:name "US Dollar"
                       :symbol "USD"
                       :type :currency
                       :entity "Personal"}
           #:commodity{:name "Microsoft, Inc"
                       :symbol "MSFT"
                       :type :stock
                       :exchange :nasdaq
                       :entity "Personal"}]))

(defn- get-a-count-of-commodities
  [email]
<<<<<<< HEAD
  (with-context context
    (-> (req/request :get (path :api
                                :entities
                                (:id (find-entity "Personal"))
                                :commodities
                                :count))
        (add-auth (find-user email))
        app
        parse-json-body)))

(defn- assert-successful-count
  [{:as response :keys [json-body]}]
  (is (http-success? response))
  (is (= {:count 2} json-body) "The body contains the count"))

(defn- assert-blocked-count
  [{:as response :keys [json-body]}]
  (is (http-success? response))
  (is (= {:count 0} json-body) "The body contains a count of zero"))
=======
  (let [ctx (realize context)
        user (find-user ctx email)
        entity (find-entity ctx "Personal")]
    (-> (req/request :get (path :api
                                :entities
                                (:id entity)
                                :commodities
                                :count))
        (add-auth user)
        app
        parse-edn-body)))

(defn- assert-successful-count
  [{:as response :keys [edn-body]}]
  (is (http-success? response))
  (is (= {:count 2} edn-body) "The body contains the count"))

(defn- assert-blocked-count
  [{:as response :keys [edn-body]}]
  (is (http-success? response))
  (is (= {:count 0} edn-body) "The body contains a count of zero"))
>>>>>>> 1f4169f3

(deftest a-user-can-get-a-count-of-commodities-in-his-entity
  (assert-successful-count (get-a-count-of-commodities "john@doe.com")))

(deftest a-user-cannot-get-a-count-of-commodities-in-anothers-entity
  (assert-blocked-count (get-a-count-of-commodities "jane@doe.com")))

(defn- get-a-list-of-commodities
  [email]
<<<<<<< HEAD
  (with-context context
    (-> (req/request :get (path :api
                                :entities
                                (:id (find-entity "Personal"))
                                :commodities))
        (add-auth (find-user email))
        app
        parse-json-body)))

(defn- assert-successful-list
  [{:as response :keys [json-body]}]
  (is (http-success? response))
  (is (seq-of-maps-like? [#:commodity{:name "Microsoft, Inc"
                                      :symbol "MSFT"
                                      :type "stock"
                                      :exchange "nasdaq"}
                          #:commodity{:name "US Dollar"
                                      :symbol "USD"
                                      :type "currency"}]
                         json-body)
      "The body contains the list of commodities"))

(defn- assert-blocked-list
  [{:as response :keys [json-body]}]
  (is (http-success? response))
  (is (empty? json-body) "The body is empty"))
=======
  (let [ctx (realize context)
        user (find-user ctx email)
        entity (find-entity ctx "Personal")]
    (-> (req/request :get (path :api
                                :entities
                                (:id entity)
                                :commodities))
        (add-auth user)
        app
        parse-edn-body)))

(defn- assert-successful-list
  [{:as response :keys [edn-body]}]
  (is (http-success? response))
  (is (seq-of-maps-like? [{:name "Microsoft, Inc"
                             :symbol "MSFT"
                             :type :stock
                             :exchange :nasdaq}
                            {:name "US Dollar"
                             :symbol "USD"
                             :type :currency}]
                           edn-body)
      "The body contains the list of commodities"))

(defn- assert-blocked-list
  [{:as response :keys [edn-body]}]
  (is (http-success? response))
  (is (empty? edn-body) "The body is empty"))
>>>>>>> 1f4169f3

(deftest a-user-can-get-a-list-of-commodities-in-his-entity
  (assert-successful-list (get-a-list-of-commodities "john@doe.com")))

(deftest a-user-cannot-get-a-list-of-commodities-in-anothers-entity
  (assert-blocked-list (get-a-list-of-commodities "jane@doe.com")))

(defn- get-a-commodity
  [email]
<<<<<<< HEAD
  (with-context context
    (-> (req/request :get (path :api
                                :commodities
                                (:id (find-commodity "MSFT"))))
        (add-auth (find-user email))
        app
        parse-json-body)))

(defn- assert-successful-get
  [{:as response :keys [json-body]}]
  (is (http-success? response))
  (is (comparable? #:commodity{:name "Microsoft, Inc"
                               :symbol "MSFT"
                               :type "stock"
                               :exchange "nasdaq"}
                   json-body)
=======
  (let [ctx (realize context)
        user (find-user ctx email)
        msft (find-commodity ctx "MSFT")]
    (-> (req/request :get (path :api
                                :commodities
                                (:id msft)))
        (add-auth user)
        app
        parse-edn-body)))

(defn- assert-successful-get
  [{:as response :keys [edn-body]}]
  (is (http-success? response))
  (is (comparable? {:name "Microsoft, Inc"
                    :symbol "MSFT"
                    :type :stock
                    :exchange :nasdaq}
                   edn-body)
>>>>>>> 1f4169f3
      "The specified commodity is returned in the response"))

(defn- assert-blocked-get
  [response]
  (is (http-not-found? response)))

(deftest a-user-can-get-a-commodity-in-his-entity
  (assert-successful-get (get-a-commodity "john@doe.com")))

(deftest a-user-cannot-get-a-commodity-in-anothers-entity
  (assert-blocked-get (get-a-commodity "jane@doe.com")))

<<<<<<< HEAD
(def ^:private attributes
  #:commodity{:type "stock"
              :name "Apple, Inc."
              :symbol "AAPL"
              :exchange "nasdaq"
              :price-config {:price-config/enabled true}})

(defn- create-a-commodity
  [email]
  (with-context context
    (let [entity (find-entity "Personal")
          response (-> (req/request :post (path :api
                                                :entities
                                                (:id entity)
                                                :commodities))
                       (req/json-body attributes)
                       (add-auth (find-user email))
                       app
                       parse-json-body)]
      [response (when-let [id (-> response :json-body :id)]
                  (models/find id :commodity))])))

(defn- assert-successful-create
  [[{:as response :keys [json-body]} retrieved]]
  (is (http-created? response))
  (is (comparable? attributes
                   json-body)
      "The newly created commodity is returned in the response")
  (is (comparable? #:commodity{:type :stock
                               :name "Apple, Inc."
                               :symbol "AAPL"
                               :exchange :nasdaq
                               :price-config {:price-config/enabled true}}
                   retrieved)
=======
(def ^:private commodity-attributes
  {:type :stock
   :name "Apple, Inc."
   :symbol "AAPL"
   :exchange :nasdaq
   :price-config {:enabled true}})

(defn- create-a-commodity
  [email]
  (let [ctx (realize context)
        user (find-user ctx email)
        entity (find-entity ctx "Personal")
        response (-> (req/request :post (path :api
                                              :entities
                                              (:id entity)
                                              :commodities))
                     (edn-body commodity-attributes)
                     (add-auth user)
                     app
                     parse-edn-body)
        retrieved (coms/search {:entity-id (:id entity)})]
    [response retrieved]))

(defn- assert-successful-create
  [[{:as response :keys [edn-body]} retrieved]]
  (is (http-created? response))
  (is (comparable? commodity-attributes
                   edn-body)
      "The newly created commodity is returned in the response")
  (is (seq-with-map-like? commodity-attributes
                          retrieved)
>>>>>>> 1f4169f3
      "The new commodity can be retrieved from the database"))

(defn- assert-blocked-create
  [[response _ retrieved]]
  (is (http-not-found? response))
  (is (nil? retrieved)
      "The commodity is not created"))

(deftest a-user-can-create-a-commodity-in-his-entity
  (assert-successful-create (create-a-commodity "john@doe.com")))

(deftest a-user-cannot-create-an-commodity-in-anothers-entity
  (assert-blocked-create (create-a-commodity "jane@doe.com")))

(deftest attempt-to-create-an-invalid-commodity
<<<<<<< HEAD
  (with-context context
    (let [entity (find-entity "Personal")
          response (-> (req/request :post (path :api
                                                :entities
                                                (:id entity)
                                                :commodities))
                       (req/json-body (assoc attributes :commodity/exchange "notvalid"))
                       (add-auth (find-user "john@doe.com"))
                       app
                       parse-json-body)]
      (is (http-bad-request? response))
      (is (= ["Exchange must be amex, nasdaq, nyse, or otc"]
             (get-in response [:json-body :commodity/exchange])))
      (is (empty? (models/select {:commodity/entity entity
                                  :commodity/symbol "AAPL"}))
          "The record is not created"))))

(defn- update-a-commodity
  [email]
  (with-context context
    (let [msft (find-commodity "MSFT")
          response (-> (req/request :patch (path :api
                                                 :commodities
                                                 (:id msft)))
                       (req/json-body (assoc msft :commodity/name "Microsoft, Ltd."))
                       (add-auth (find-user email))
                       app
                       parse-json-body)]
      [response (models/find msft)])))

(defn- assert-successful-update
  [[{:as response :keys [json-body]} retrieved]]
  (is (http-success? response))
  (is (comparable? {:commodity/name "Microsoft, Ltd."}
                   json-body)
      "The returned value has the updated attributes")
  (is (comparable? {:commodity/name "Microsoft, Ltd."}
=======
  (let [ctx (realize context)
        user (find-user ctx "john@doe.com")
        entity (find-entity ctx "Personal")
        response (-> (req/request :post (path :api
                                              :entities
                                              (:id entity)
                                              :commodities))
                     (edn-body (assoc commodity-attributes :exchange "notvalid"))
                     (add-auth user)
                     app
                     parse-edn-body)
        retrieved (coms/search {:entity-id (:id entity)})]
    (is (http-bad-request? response))
    (is (invalid? (:edn-body response) [:exchange] "Exchange must be amex, nasdaq, nyse, or otc"))
    (is (not-any? #(= "AAPL" (:symbol %)) retrieved) "The record is not created")))

(defn- update-a-commodity
  [email]
  (let [ctx (realize context)
        user (find-user ctx email)
        msft (find-commodity ctx "MSFT")
        response (-> (req/request :patch (path :api
                                               :commodities
                                               (:id msft)))
                     (edn-body (assoc msft :name "Microsoft, Ltd."))
                     (add-auth user)
                     app
                     parse-edn-body)
        retrieved (coms/find msft)]
    [response retrieved]))

(defn- assert-successful-update
  [[{:as response :keys [edn-body]} retrieved]]
  (is (http-success? response))
  (is (comparable? {:name "Microsoft, Ltd."}
                   edn-body)
      "The updated commodity is returned in the body")
  (is (comparable? {:name "Microsoft, Ltd."}
>>>>>>> 1f4169f3
                   retrieved)
      "The retrieved value has the updated attributes"))

(defn- assert-blocked-update
  [[response retrieved]]
  (is (http-not-found? response))
  (is (comparable? {:commodity/name "Microsoft, Inc"}
                   retrieved)
      "The retrieved value has the original attributes"))

(deftest a-user-can-update-a-commodity-in-his-entity
  (assert-successful-update (update-a-commodity "john@doe.com")))

(deftest a-user-cannot-update-a-commodity-in-anothers-entity
  (assert-blocked-update (update-a-commodity "jane@doe.com")))

(defn- delete-a-commodity
  [email]
  (with-context context
    (let [msft (find-commodity "MSFT")
          response (-> (req/request :delete (path :api
                                                  :commodities
                                                  (:id msft)))
                       (add-auth (find-user email))
                       app)
          retrieved (models/find msft)]
      [response retrieved])))

(defn- assert-successful-delete
  [[response retrieved]]
  (is (http-success? response))
  (is (nil? retrieved)
      "The commodity cannot be retrieved after delete"))

(defn- assert-blocked-delete
  [[response retrieved]]
  (is (http-not-found? response))
  (is retrieved
      "The commodity can be retrieved after failed delete"))

(deftest a-user-can-delete-a-commodity-in-his-entity
  (assert-successful-delete (delete-a-commodity "john@doe.com")))

(deftest a-user-cannot-delete-a-commodity-in-anothers-entity
  (assert-blocked-delete (delete-a-commodity "jane@doe.com")))<|MERGE_RESOLUTION|>--- conflicted
+++ resolved
@@ -4,7 +4,6 @@
             [ring.mock.request :as req]
             [clj-factory.core :refer [factory]]
             [dgknght.app-lib.web :refer [path]]
-            [dgknght.app-lib.test :refer [parse-json-body]]
             [dgknght.app-lib.test-assertions]
             [clj-money.models :as models]
             [clj-money.models.ref]
@@ -41,7 +40,6 @@
 
 (defn- get-a-count-of-commodities
   [email]
-<<<<<<< HEAD
   (with-context context
     (-> (req/request :get (path :api
                                 :entities
@@ -50,40 +48,17 @@
                                 :count))
         (add-auth (find-user email))
         app
-        parse-json-body)))
+        parse-edn-body)))
 
 (defn- assert-successful-count
-  [{:as response :keys [json-body]}]
-  (is (http-success? response))
-  (is (= {:count 2} json-body) "The body contains the count"))
+  [{:as response :keys [edn-body]}]
+  (is (http-success? response))
+  (is (= {:count 2} edn-body) "The body contains the count"))
 
 (defn- assert-blocked-count
-  [{:as response :keys [json-body]}]
-  (is (http-success? response))
-  (is (= {:count 0} json-body) "The body contains a count of zero"))
-=======
-  (let [ctx (realize context)
-        user (find-user ctx email)
-        entity (find-entity ctx "Personal")]
-    (-> (req/request :get (path :api
-                                :entities
-                                (:id entity)
-                                :commodities
-                                :count))
-        (add-auth user)
-        app
-        parse-edn-body)))
-
-(defn- assert-successful-count
-  [{:as response :keys [edn-body]}]
-  (is (http-success? response))
-  (is (= {:count 2} edn-body) "The body contains the count"))
-
-(defn- assert-blocked-count
   [{:as response :keys [edn-body]}]
   (is (http-success? response))
   (is (= {:count 0} edn-body) "The body contains a count of zero"))
->>>>>>> 1f4169f3
 
 (deftest a-user-can-get-a-count-of-commodities-in-his-entity
   (assert-successful-count (get-a-count-of-commodities "john@doe.com")))
@@ -93,7 +68,6 @@
 
 (defn- get-a-list-of-commodities
   [email]
-<<<<<<< HEAD
   (with-context context
     (-> (req/request :get (path :api
                                 :entities
@@ -101,10 +75,10 @@
                                 :commodities))
         (add-auth (find-user email))
         app
-        parse-json-body)))
+        parse-edn-body)))
 
 (defn- assert-successful-list
-  [{:as response :keys [json-body]}]
+  [{:as response :keys [edn-body]}]
   (is (http-success? response))
   (is (seq-of-maps-like? [#:commodity{:name "Microsoft, Inc"
                                       :symbol "MSFT"
@@ -113,43 +87,13 @@
                           #:commodity{:name "US Dollar"
                                       :symbol "USD"
                                       :type "currency"}]
-                         json-body)
+                         edn-body)
       "The body contains the list of commodities"))
 
 (defn- assert-blocked-list
-  [{:as response :keys [json-body]}]
-  (is (http-success? response))
-  (is (empty? json-body) "The body is empty"))
-=======
-  (let [ctx (realize context)
-        user (find-user ctx email)
-        entity (find-entity ctx "Personal")]
-    (-> (req/request :get (path :api
-                                :entities
-                                (:id entity)
-                                :commodities))
-        (add-auth user)
-        app
-        parse-edn-body)))
-
-(defn- assert-successful-list
-  [{:as response :keys [edn-body]}]
-  (is (http-success? response))
-  (is (seq-of-maps-like? [{:name "Microsoft, Inc"
-                             :symbol "MSFT"
-                             :type :stock
-                             :exchange :nasdaq}
-                            {:name "US Dollar"
-                             :symbol "USD"
-                             :type :currency}]
-                           edn-body)
-      "The body contains the list of commodities"))
-
-(defn- assert-blocked-list
   [{:as response :keys [edn-body]}]
   (is (http-success? response))
   (is (empty? edn-body) "The body is empty"))
->>>>>>> 1f4169f3
 
 (deftest a-user-can-get-a-list-of-commodities-in-his-entity
   (assert-successful-list (get-a-list-of-commodities "john@doe.com")))
@@ -159,43 +103,22 @@
 
 (defn- get-a-commodity
   [email]
-<<<<<<< HEAD
   (with-context context
     (-> (req/request :get (path :api
                                 :commodities
                                 (:id (find-commodity "MSFT"))))
         (add-auth (find-user email))
         app
-        parse-json-body)))
+        parse-edn-body)))
 
 (defn- assert-successful-get
-  [{:as response :keys [json-body]}]
+  [{:as response :keys [edn-body]}]
   (is (http-success? response))
   (is (comparable? #:commodity{:name "Microsoft, Inc"
                                :symbol "MSFT"
                                :type "stock"
                                :exchange "nasdaq"}
-                   json-body)
-=======
-  (let [ctx (realize context)
-        user (find-user ctx email)
-        msft (find-commodity ctx "MSFT")]
-    (-> (req/request :get (path :api
-                                :commodities
-                                (:id msft)))
-        (add-auth user)
-        app
-        parse-edn-body)))
-
-(defn- assert-successful-get
-  [{:as response :keys [edn-body]}]
-  (is (http-success? response))
-  (is (comparable? {:name "Microsoft, Inc"
-                    :symbol "MSFT"
-                    :type :stock
-                    :exchange :nasdaq}
                    edn-body)
->>>>>>> 1f4169f3
       "The specified commodity is returned in the response"))
 
 (defn- assert-blocked-get
@@ -208,7 +131,6 @@
 (deftest a-user-cannot-get-a-commodity-in-anothers-entity
   (assert-blocked-get (get-a-commodity "jane@doe.com")))
 
-<<<<<<< HEAD
 (def ^:private attributes
   #:commodity{:type "stock"
               :name "Apple, Inc."
@@ -224,18 +146,18 @@
                                                 :entities
                                                 (:id entity)
                                                 :commodities))
-                       (req/json-body attributes)
+                       (edn-body attributes)
                        (add-auth (find-user email))
                        app
-                       parse-json-body)]
-      [response (when-let [id (-> response :json-body :id)]
+                       parse-edn-body)]
+      [response (when-let [id (-> response :edn-body :id)]
                   (models/find id :commodity))])))
 
 (defn- assert-successful-create
-  [[{:as response :keys [json-body]} retrieved]]
+  [[{:as response :keys [edn-body]} retrieved]]
   (is (http-created? response))
   (is (comparable? attributes
-                   json-body)
+                   edn-body)
       "The newly created commodity is returned in the response")
   (is (comparable? #:commodity{:type :stock
                                :name "Apple, Inc."
@@ -243,39 +165,6 @@
                                :exchange :nasdaq
                                :price-config {:price-config/enabled true}}
                    retrieved)
-=======
-(def ^:private commodity-attributes
-  {:type :stock
-   :name "Apple, Inc."
-   :symbol "AAPL"
-   :exchange :nasdaq
-   :price-config {:enabled true}})
-
-(defn- create-a-commodity
-  [email]
-  (let [ctx (realize context)
-        user (find-user ctx email)
-        entity (find-entity ctx "Personal")
-        response (-> (req/request :post (path :api
-                                              :entities
-                                              (:id entity)
-                                              :commodities))
-                     (edn-body commodity-attributes)
-                     (add-auth user)
-                     app
-                     parse-edn-body)
-        retrieved (coms/search {:entity-id (:id entity)})]
-    [response retrieved]))
-
-(defn- assert-successful-create
-  [[{:as response :keys [edn-body]} retrieved]]
-  (is (http-created? response))
-  (is (comparable? commodity-attributes
-                   edn-body)
-      "The newly created commodity is returned in the response")
-  (is (seq-with-map-like? commodity-attributes
-                          retrieved)
->>>>>>> 1f4169f3
       "The new commodity can be retrieved from the database"))
 
 (defn- assert-blocked-create
@@ -291,20 +180,19 @@
   (assert-blocked-create (create-a-commodity "jane@doe.com")))
 
 (deftest attempt-to-create-an-invalid-commodity
-<<<<<<< HEAD
   (with-context context
     (let [entity (find-entity "Personal")
           response (-> (req/request :post (path :api
                                                 :entities
                                                 (:id entity)
                                                 :commodities))
-                       (req/json-body (assoc attributes :commodity/exchange "notvalid"))
+                       (edn-body (assoc attributes :commodity/exchange "notvalid"))
                        (add-auth (find-user "john@doe.com"))
                        app
-                       parse-json-body)]
+                       parse-edn-body)]
       (is (http-bad-request? response))
       (is (= ["Exchange must be amex, nasdaq, nyse, or otc"]
-             (get-in response [:json-body :commodity/exchange])))
+             (get-in response [:edn-body :commodity/exchange])))
       (is (empty? (models/select {:commodity/entity entity
                                   :commodity/symbol "AAPL"}))
           "The record is not created"))))
@@ -316,59 +204,19 @@
           response (-> (req/request :patch (path :api
                                                  :commodities
                                                  (:id msft)))
-                       (req/json-body (assoc msft :commodity/name "Microsoft, Ltd."))
+                       (edn-body (assoc msft :commodity/name "Microsoft, Ltd."))
                        (add-auth (find-user email))
                        app
-                       parse-json-body)]
+                       parse-edn-body)]
       [response (models/find msft)])))
 
 (defn- assert-successful-update
-  [[{:as response :keys [json-body]} retrieved]]
+  [[{:as response :keys [edn-body]} retrieved]]
   (is (http-success? response))
   (is (comparable? {:commodity/name "Microsoft, Ltd."}
-                   json-body)
+                   edn-body)
       "The returned value has the updated attributes")
   (is (comparable? {:commodity/name "Microsoft, Ltd."}
-=======
-  (let [ctx (realize context)
-        user (find-user ctx "john@doe.com")
-        entity (find-entity ctx "Personal")
-        response (-> (req/request :post (path :api
-                                              :entities
-                                              (:id entity)
-                                              :commodities))
-                     (edn-body (assoc commodity-attributes :exchange "notvalid"))
-                     (add-auth user)
-                     app
-                     parse-edn-body)
-        retrieved (coms/search {:entity-id (:id entity)})]
-    (is (http-bad-request? response))
-    (is (invalid? (:edn-body response) [:exchange] "Exchange must be amex, nasdaq, nyse, or otc"))
-    (is (not-any? #(= "AAPL" (:symbol %)) retrieved) "The record is not created")))
-
-(defn- update-a-commodity
-  [email]
-  (let [ctx (realize context)
-        user (find-user ctx email)
-        msft (find-commodity ctx "MSFT")
-        response (-> (req/request :patch (path :api
-                                               :commodities
-                                               (:id msft)))
-                     (edn-body (assoc msft :name "Microsoft, Ltd."))
-                     (add-auth user)
-                     app
-                     parse-edn-body)
-        retrieved (coms/find msft)]
-    [response retrieved]))
-
-(defn- assert-successful-update
-  [[{:as response :keys [edn-body]} retrieved]]
-  (is (http-success? response))
-  (is (comparable? {:name "Microsoft, Ltd."}
-                   edn-body)
-      "The updated commodity is returned in the body")
-  (is (comparable? {:name "Microsoft, Ltd."}
->>>>>>> 1f4169f3
                    retrieved)
       "The retrieved value has the updated attributes"))
 
