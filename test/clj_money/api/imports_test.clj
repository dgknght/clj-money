--- conflicted
+++ resolved
@@ -5,7 +5,6 @@
             [ring.mock.request :as req]
             [clj-factory.core :refer [factory]]
             [dgknght.app-lib.web :refer [path]]
-            [dgknght.app-lib.test :refer [parse-json-body]]
             [dgknght.app-lib.test-assertions]
             [clj-money.io :refer [read-bytes]]
             [clj-money.util :as util]
@@ -36,14 +35,13 @@
                       :user (:import/user imp)}}))
 
 (deftest a-user-can-create-an-import
-<<<<<<< HEAD
   (with-context create-context
     (let [source-file (io/file (io/resource "fixtures/sample.gnucash"))
           user (find-user "john@doe.com")
           calls (atom [])
 
           {:as response
-           {:keys [entity import]} :json-body}
+           {:keys [entity import]} :edn-body}
           (with-redefs [imports-api/launch-and-track-import (mock-launch-and-track calls)]
             (-> (req/request :post (path :api :imports))
                 (merge (build-multipart-request {:import/entity-name "Personal"
@@ -51,7 +49,7 @@
                                                                         :content-type "application/gnucash"}}))
                 (add-auth user)
                 app
-                parse-json-body))]
+                parse-edn-body))]
       (is (http-success? response))
       (is (comparable? #:entity{:name "Personal"
                                 :user (util/->model-ref user)}
@@ -70,37 +68,6 @@
         (is (comparable? {:import/entity-name "Personal"}
                          c)
           "The newly created import is passed to launch-and-track-import")))))
-=======
-  (let [ctx (realize create-context)
-        user (find-user ctx "john@doe.com")
-        source-file (io/file (io/resource "fixtures/sample.gnucash"))
-        calls (atom [])
-        {:as response
-         :keys [edn-body]} (with-redefs [imports-api/launch-and-track-import (mock-launch-and-track calls)]
-                             (-> (req/request :post (path :api :imports))
-                                 (merge (build-multipart-request {:entity-name "Personal"
-                                                                  :source-file-0 {:file source-file
-                                                                                  :content-type "application/gnucash"}}))
-                                 (add-auth user)
-                                 (req/header "Accept" "application/edn")
-                                 app
-                                 parse-edn-body))
-        retrieved (imports/search {:user-id (:id user)})]
-    (is (http-created? response))
-    (is (comparable? {:name "Personal"
-                      :user-id (:id user)}
-                     (:entity edn-body))
-        "The newly created entity is returned in the response")
-    (is (comparable? {:entity-name "Personal"
-                      :user-id (:id user)}
-                     (:import edn-body))
-        "The newly created import is returned in the response")
-    (is (comparable? {:entity-name "Personal"}
-                     (first retrieved))
-        "The new record can be retrieved from the database")
-    (is (some #(= "Personal" (:entity-name %)) @calls)
-        "The import is started")))
->>>>>>> 1f4169f3
 
 (def ^:private list-context
   (conj create-context
@@ -118,51 +85,25 @@
 
 (defn- get-a-list
   [email]
-<<<<<<< HEAD
   (with-context list-context
     (-> (req/request :get (path :api :imports))
         (add-auth (find-user email))
         app
-        parse-json-body)))
-
-(defn- assert-successful-list
-  [{:as response :keys [json-body]}]
-  (is (http-success? response))
-  (is (seq-of-maps-like? [#:import{:entity-name "Personal"}
-                          #:import{:entity-name "Business"}]
-                         json-body)
-      "The response contains the user's imports"))
-
-(defn- assert-other-user-list
-  [{:as response :keys [json-body]}]
-  (is (http-success? response))
-  (is (empty? json-body)
-      "No imports are included in the response"))
-=======
-  (let [ctx (realize list-context)
-        user (find-user ctx email)]
-    (-> (req/request :get (path :api :imports))
-                     (add-auth user)
-                     app
-                     parse-edn-body)))
+        parse-edn-body)))
 
 (defn- assert-successful-list
   [{:as response :keys [edn-body]}]
   (is (http-success? response))
-  (is (= #{"Personal" "Business"}
-         (->> edn-body
-              (map :entity-name)
-              set))
+  (is (seq-of-maps-like? [#:import{:entity-name "Personal"}
+                          #:import{:entity-name "Business"}]
+                         edn-body)
       "The response contains the user's imports"))
 
 (defn- assert-other-user-list
   [{:as response :keys [edn-body]}]
   (is (http-success? response))
-  (is (not (some #(= "Personal" (:entity-name %)) edn-body))
-      "The Personal import is not included in the result")
-  (is (not (some #(= "Business" (:entity-name %)) edn-body))
-      "The Business import is not included in the result"))
->>>>>>> 1f4169f3
+  (is (empty? edn-body)
+      "No imports are included in the response"))
 
 (deftest a-user-can-get-a-list-of-his-imports
   (assert-successful-list (get-a-list "john@doe.com")))
@@ -172,34 +113,18 @@
 
 (defn- get-an-import
   [email]
-<<<<<<< HEAD
   (with-context list-context
     (-> (req/request :get (path :api
                                 :imports
                                 (:id (find-import "Personal"))))
         (add-auth (find-user email))
         app
-        parse-json-body)))
-
-(defn- assert-successful-get
-  [{:as response :keys [json-body]}]
-  (is (http-success? response))
-  (is (comparable? {:import/entity-name "Personal"} json-body)
-=======
-  (let [ctx (realize list-context)
-        user (find-user ctx email)
-        imp (find-import ctx "Personal")]
-    (-> (req/request :get (path :api :imports (:id imp)))
-        (add-auth user)
-        app
         parse-edn-body)))
 
 (defn- assert-successful-get
   [{:as response :keys [edn-body]}]
   (is (http-success? response))
-  (is (comparable? {:entity-name "Personal"}
-                   edn-body)
->>>>>>> 1f4169f3
+  (is (comparable? {:import/entity-name "Personal"} edn-body)
       "The import is returned in the response"))
 
 (defn- assert-blocked-get
