(ns clj-money.api.transaction-items-test
  (:require [clojure.test :refer [deftest is use-fixtures]]
            [clojure.pprint :refer [pprint]]
            [ring.mock.request :as req]
            [java-time.api :as t]
            [lambdaisland.uri :refer [map->query-string]]
            [dgknght.app-lib.web :refer [path]]
            [dgknght.app-lib.test]
            [clj-money.util :as util]
            [clj-money.api.test-helper :refer [add-auth]]
            [clj-money.factories.user-factory]
            [clj-money.test-context :refer [basic-context
                                            with-context
                                            find-entity
                                            find-account
                                            find-user]]
            [clj-money.test-helpers :refer [reset-db
                                            parse-edn-body]]
            [clj-money.web.server :refer [app]]))

(use-fixtures :each reset-db)

(def ^:private context
  (conj basic-context
        #:transaction{:transaction-date (t/local-date 2017 1 1)
                      :entity "Personal"
                      :description "Paycheck"
                      :quantity 1000M
                      :debit-account "Checking"
                      :credit-account "Salary"}
        #:transaction{:transaction-date (t/local-date 2017 1 1)
                      :entity "Personal"
                      :description "Kroger"
                      :quantity 100M
                      :debit-account "Groceries"
                      :credit-account "Checking"}
        #:transaction{:transaction-date (t/local-date 2017 1 8)
                      :entity "Personal"
                      :description "Kroger"
                      :quantity 100M
                      :debit-account "Groceries"
                      :credit-account "Checking"}
        #:transaction{:transaction-date (t/local-date 2017 1 14)
                      :entity "Personal"
                      :description "Kroger"
                      :quantity 100M
                      :debit-account "Groceries"
                      :credit-account "Checking"}
        #:transaction{:transaction-date (t/local-date 2017 1 15)
                      :entity "Personal"
                      :description "Paycheck"
                      :quantity 1000M
                      :debit-account "Checking"
                      :credit-account "Salary"}
        #:transaction{:transaction-date (t/local-date 2017 1 22)
                      :entity "Personal"
                      :description "Kroger"
                      :quantity 100M
                      :debit-account "Groceries"
                      :credit-account "Checking"}
        #:transaction{:transaction-date (t/local-date 2017 1 29)
                      :entity "Personal"
                      :description "Kroger"
                      :quantity 100M
                      :debit-account "Groceries"
                      :credit-account "Checking"}
        #:transaction{:transaction-date (t/local-date 2017 2 1)
                      :entity "Personal"
                      :description "Paycheck"
                      :quantity 1000M
                      :debit-account "Checking"
                      :credit-account "Salary"}
        #:transaction{:transaction-date (t/local-date 2017 2 5)
                      :entity "Personal"
                      :description "Kroger"
                      :quantity 100M
                      :debit-account "Groceries"
                      :credit-account "Checking"}
        #:transaction{:transaction-date (t/local-date 2017 2 12)
                      :entity "Personal"
                      :description "Kroger"
                      :quantity 100M
                      :debit-account "Groceries"
                      :credit-account "Checking"}
        #:transaction{:transaction-date (t/local-date 2017 2 15)
                      :entity "Personal"
                      :description "Paycheck"
                      :quantity 1000M
                      :debit-account "Checking"
                      :credit-account "Salary"}
        #:transaction{:transaction-date (t/local-date 2017 2 19)
                      :entity "Personal"
                      :description "Kroger"
                      :quantity 100M
                      :debit-account "Groceries"
                      :credit-account "Checking"}
        #:transaction{:transaction-date (t/local-date 2017 2 26)
                      :entity "Personal"
                      :description "Kroger"
                      :quantity 100M
                      :debit-account "Groceries"
                      :credit-account "Checking"}
        #:reconciliation{:end-of-period (t/local-date 2017 1 31)
                         :account "Checking"
                         :items [[(t/local-date 2017 1 1) 1000M]
<<<<<<< HEAD
                                 [(t/local-date 2017 1 8) 100M]]
=======
                                     [(t/local-date 2017 1 8) 100M]]
>>>>>>> 03102247
                         :balance 900M
                         :status :completed}
        #:reconciliation{:end-of-period (t/local-date 2017 2 28)
                         :account "Checking"
                         :items [[(t/local-date 2017 1 14) 100M]]
                         :balance 1000M
                         :status :new}))

(defn- get-a-list
  [email]
  (with-context context
    (let [account (find-account "Checking")]
      (-> (req/request :get (str (path :api
                                       :accounts
                                       (:id account)
                                       :transaction-items)
                                 "?"
                                 (map->query-string
                                   {:limit 5
                                    :unreconciled true
                                    :transaction-date-on-or-after "2017-01-01"
                                    :transaction-date-before "2017-02-01"})))
          (add-auth (find-user email))
          app
          parse-edn-body))))

(defn- assert-successful-list
  [{:as response :keys [edn-body]}]
  (is (http-success? response))
  (is (seq-of-maps-like? [{:transaction/transaction-date (t/local-date 2017 01 29)
                           :transaction/description "Kroger"
                           :transaction-item/quantity 100M
                           :transaction-item/polarized-quantity -100M
                           :transaction-item/action :credit}
                          {:transaction/transaction-date (t/local-date 2017 01 22)
                           :transaction/description "Kroger"
                           :transaction-item/quantity 100M
                           :transaction-item/polarized-quantity -100M
                           :transaction-item/action :credit}
                          {:transaction/transaction-date (t/local-date 2017 01 15)
                           :transaction/description "Paycheck"
                           :transaction-item/quantity 1000M
                           :transaction-item/polarized-quantity 1000M
                           :transaction-item/action :debit}
                          {:transaction/transaction-date (t/local-date 2017 01 14)
                           :transaction/description "Kroger"
                           :transaction-item/quantity 100M
                           :transaction-item/polarized-quantity -100M
                           :transaction-item/action :credit}
                          {:transaction/transaction-date (t/local-date 2017 01 01)
                           :transaction/description "Kroger"
                           :transaction-item/quantity 100M
                           :transaction-item/polarized-quantity -100M
                           :transaction-item/action :credit}]
                         edn-body)
      "The transaction items are returned in the response"))

(defn- assert-blocked-list
  [response]
  (is (http-success? response))
  (is (empty? (:edn-body response)) "No transaction items are returned"))

(deftest a-user-can-get-a-list-of-transaction-items-in-his-entity
  (assert-successful-list (get-a-list "john@doe.com")))

(deftest a-user-cannot-get-a-list-of-transaction-items-in-anothers-entity
  (assert-blocked-list (get-a-list "jane@doe.com")))

(def ^:private children-context
  (conj basic-context
        #:account{:name "Savings"
                  :type :asset
                  :entity "Personal"}
        #:account{:name "Kitchen remodel"
                  :type :asset
                  :entity "Personal"
                  :parent "Savings"}
        #:account{:name "Car"
                  :type :asset
                  :entity "Personal"
                  :parent "Savings"}
        #:transaction{:transaction-date (t/local-date 2015 1 1)
                      :entity "Personal"
                      :description "Paycheck"
                      :debit-account "Checking"
                      :credit-account "Salary"
                      :quantity 2000M}
        #:transaction{:transaction-date (t/local-date 2015 1 2)
                      :entity "Personal"
                      :description "For a rainy day"
                      :debit-account "Savings"
                      :credit-account "Checking"
                      :quantity 101M}
        #:transaction{:transaction-date (t/local-date 2015 1 3)
                      :entity "Personal"
                      :description "For a Tesla"
                      :debit-account "Car"
                      :credit-account "Checking"
                      :quantity 102M}
        #:transaction{:transaction-date (t/local-date 2015 1 4)
                      :entity "Personal"
                      :description "For the sub-zero"
                      :debit-account "Kitchen remodel"
                      :credit-account "Checking"
                      :quantity 103M}))

(deftest a-user-can-get-a-list-of-items-in-an-account-and-child-accounts
  (with-context children-context
    (let [account (find-account "Savings")
          response (-> (req/request
                         :get
                         (str (path :api
                                    :accounts
                                    (:id account)
                                    :transaction-items)
                              "?"
                              (map->query-string
                                {:include-children true
                                 :transaction-date-on-or-after "2015-01-01"
                                 :transaction-date-before "2015-02-01"})))
                       (add-auth (find-user "john@doe.com"))
                       app
                       parse-edn-body)]
      (is (http-success? response))
      (is (seq-of-maps-like? [{:transaction-item/quantity 103M
                               :transaction/transaction-date (t/local-date 2015 01 04)
                               :transaction/description "For the sub-zero"}
                              {:transaction-item/quantity 102M
                               :transaction/transaction-date (t/local-date 2015 01 03)
                               :transaction/description "For a Tesla"}
                              {:transaction-item/quantity 101M
                               :transaction/transaction-date (t/local-date 2015 01 02)
                               :transaction/description "For a rainy day"}]
                             (:edn-body response))
          "The items in the specified account and the children accounts are returned."))))

(def ^:private summary-context
  (concat basic-context
          (util/make-series
            #:transaction{:description "Kroger"
                          :entity "Personal"
                          :debit-account "Groceries"
                          :credit-account "Checking"}
            #:transaction{:quantity 100M
                          :transaction-date (t/local-date 2016 1 2)}
            #:transaction{:quantity 101M
                          :transaction-date (t/local-date 2016 1 16)}
            #:transaction{:quantity 102M
                          :transaction-date (t/local-date 2016 3 1)})
          (util/make-series
            #:transaction{:description "Paycheck"
                          :entity "Personal"
                          :debit-account "Checking"
                          :credit-account "Salary"}
            #:transaction{:quantity 1000M
                          :transaction-date (t/local-date 2016 1 1)}
            #:transaction{:quantity 1000M
                          :transaction-date (t/local-date 2016 1 15)}
            #:transaction{:quantity 1000M
                          :transaction-date (t/local-date 2016 2 1)})))

(defn- summarize-items
  [user-email]
  (with-context summary-context
    (let [entity (find-entity "Personal")
          groceries (find-account "Groceries")
          path (format "%s?account-id=%s&transaction-date=2016-01-01&transaction-date=2016-04-30&period-type=month&period-count=1"
                       (path :api
                             :entities
                             (:id entity)
                             :transaction-items
                             :summarize)
                       (:id groceries))]
      (-> (req/request :get path)
          (add-auth (find-user user-email))
          app
          parse-edn-body))))

(defn- assert-successful-summary
  [{:keys [edn-body] :as response}]
  (is (http-success? response))
  (is (= [{:start-date (t/local-date 2016 1 1)
           :end-date (t/local-date 2016 1 31)
           :quantity 201M}
          {:start-date (t/local-date 2016 2 1)
           :end-date (t/local-date 2016 2 29)
           :quantity 0M}
          {:start-date (t/local-date 2016 3 1)
           :end-date (t/local-date 2016 3 31)
           :quantity 102M}
          {:start-date (t/local-date 2016 4 1)
           :end-date (t/local-date 2016 4 30)
           :quantity 0M}]
         edn-body)))

(defn- assert-blocked-summary
  [{:keys [edn-body] :as response}]
  (is (http-success? response))
  (is (= [{:start-date (t/local-date 2016 1 1)
           :end-date (t/local-date 2016 1 31)
           :quantity 0M}
          {:start-date (t/local-date 2016 2 1)
           :end-date (t/local-date 2016 2 29)
           :quantity 0M}
          {:start-date (t/local-date 2016 3 1)
           :end-date (t/local-date 2016 3 31)
           :quantity 0M}
          {:start-date (t/local-date 2016 4 1)
           :end-date (t/local-date 2016 4 30)
           :quantity 0M}]
         edn-body)))

(deftest a-user-can-summarize-items-in-his-entity
  (assert-successful-summary (summarize-items "john@doe.com")))

(deftest a-user-cannot-summarize-items-in-anothers-entity
  (assert-blocked-summary (summarize-items "jane@doe.com")))<|MERGE_RESOLUTION|>--- conflicted
+++ resolved
@@ -103,11 +103,7 @@
         #:reconciliation{:end-of-period (t/local-date 2017 1 31)
                          :account "Checking"
                          :items [[(t/local-date 2017 1 1) 1000M]
-<<<<<<< HEAD
                                  [(t/local-date 2017 1 8) 100M]]
-=======
-                                     [(t/local-date 2017 1 8) 100M]]
->>>>>>> 03102247
                          :balance 900M
                          :status :completed}
         #:reconciliation{:end-of-period (t/local-date 2017 2 28)
