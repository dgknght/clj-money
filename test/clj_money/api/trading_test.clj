--- conflicted
+++ resolved
@@ -11,19 +11,14 @@
             [clj-money.factories.user-factory]
             [clj-money.api.test-helper :refer [add-auth]]
             [clj-money.test-helpers :refer [reset-db
-<<<<<<< HEAD
                                             parse-edn-body
                                             edn-body]]
             [clj-money.test-context :refer [with-context
-=======
-                                            edn-body
-                                            parse-edn-body]]
-            [clj-money.test-context :refer [realize
->>>>>>> 1f4169f3
                                             find-entity
                                             find-user
                                             find-account
-                                            find-commodity]]
+                                            find-commodity
+                                            find-account]]
             [clj-money.web.server :refer [app]]))
 
 (use-fixtures :each reset-db)
@@ -58,7 +53,6 @@
                  :quantity 1000M}])
 
 (defn- buy-a-commodity
-<<<<<<< HEAD
   [email & {:keys [dividend?]}]
   (with-context buy-context
     (let [entity (find-entity "Personal")
@@ -97,14 +91,14 @@
       "The new transaction can be retrieved from the database"))
 
 (defn- assert-successful-reinvestment
-  [[{:as response :keys [json-body]} retrieved]]
+  [[{:as response :keys [edn-body]} retrieved]]
   (is (http-success? response))
   (is (seq-of-maps-like?
         [#:transaction{:transaction-date "2016-03-02"
                        :description "Dividend received"}
          #:transaction{:transaction-date "2016-03-02"
                        :description "Reinvest $1,000.00 and purchase 100.0 shares of AAPL at 10.000"}]
-        (:trade/transactions json-body))
+        (:trade/transactions edn-body))
       "The creating transaction is returned in the response")
   (is (seq-of-maps-like?
         [#:transaction{:transaction-date "2016-03-02"
@@ -113,43 +107,6 @@
                        :description "Reinvest $1,000.00 and purchase 100.0 shares of AAPL at 10.000"}]
         retrieved)
       "The new transaction can be retrieved from the database"))
-=======
-  [email]
-  (let [context (realize buy-context)
-        entity (find-entity context "Personal")
-        aapl (find-commodity context "AAPL")
-        ira (find-account context "IRA")
-        user (find-user context email)
-        attr {:trade-date (t/local-date 2016 3 2)
-              :action :buy
-              :entity-id (:id entity)
-              :shares 100.0M
-              :value 1000.0M
-              :commodity-id (:id aapl)
-              :account-id (:id ira)}
-        response (-> (req/request :post (path :api
-                                              :entities
-                                              (:id entity)
-                                              :trades))
-                     (edn-body attr)
-                     (add-auth user)
-                     app
-                     parse-edn-body)
-        transactions (trans/search {:entity-id (:id entity)
-                                    :transaction-date (t/local-date 2016 3 2)})]
-    [response transactions]))
-
-(defn- assert-successful-purchase
-  [[{:as response :keys [edn-body]} transactions]]
-  (is (http-success? response))
-  (let [expected {:transaction-date (t/local-date 2016 3 2)
-                  :description "Purchase 100.0 shares of AAPL at 10.000"}]
-    (is (comparable? expected
-                     (:transaction edn-body))
-        "The creating transaction is returned in the response")
-    (is (seq-with-map-like? expected transactions)
-        "The new transaction can be retrieved from the database")))
->>>>>>> 1f4169f3
 
 (defn- assert-blocked-purchase
   [[response retrieved]]
@@ -178,7 +135,6 @@
 
 (defn- sell-a-commodity
   [email]
-<<<<<<< HEAD
   (with-context sell-context
     (let [user (find-user email)
           entity (find-entity "Personal")
@@ -210,40 +166,6 @@
   (is (comparable? #:transaction{:transaction-date (t/local-date 2016 3 2)
                                  :description "Sell 100 shares of AAPL at 11.000"}
                    (:trade/transaction edn-body))
-=======
-  (let [ctx (realize sell-context)
-        user (find-user ctx email)
-        entity (find-entity ctx "Personal")
-        aapl (find-commodity ctx "AAPL")
-        ira (find-account ctx "IRA")
-        attr {:trade-date (t/local-date 2016 3 2)
-              :action :sell
-              :entity-id (:id entity)
-              :shares 100M
-              :value 1100M
-              :commodity-id (:id aapl)
-              :account-id (:id ira)}
-        response (-> (req/request :post (path :api
-                                              :entities
-                                              (:id entity)
-                                              :trades))
-                     (edn-body attr)
-                     (add-auth user)
-                     app
-                     parse-edn-body)
-        transactions (trans/search {:entity-id (:id entity)
-                                    :transaction-date (t/local-date 2016 3 2)})
-        lots (lots/search  {:account-id (:id ira)
-                            :commodity-id (:id aapl)})]
-    [response transactions lots]))
-
-(defn- assert-successful-sale
-  [[{:as response :keys [edn-body]} transactions lots]]
-  (is (http-success? response))
-  (is (comparable? {:transaction-date (t/local-date 2016 3 2)
-                    :description "Sell 100 shares of AAPL at 11.000"}
-                   (:transaction edn-body))
->>>>>>> 1f4169f3
       "The created transaction is included in the response")
   (is (seq-with-map-like? #:transaction{:transaction-date (t/local-date 2016 3 2)
                                         :description "Sell 100 shares of AAPL at 11.000"}
@@ -254,11 +176,7 @@
       "The shares are no longer owned"))
 
 (defn- assert-blocked-sale
-<<<<<<< HEAD
   [[response transactions lot]]
-=======
-  [[response transactions lots]]
->>>>>>> 1f4169f3
   (is (http-not-found? response))
   (is (empty? transactions)
       "The no transactions are created")
