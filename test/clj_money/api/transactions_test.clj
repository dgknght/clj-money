--- conflicted
+++ resolved
@@ -4,7 +4,6 @@
             [java-time.api :as t]
             [clj-factory.core :refer [factory]]
             [dgknght.app-lib.web :refer [path]]
-            [dgknght.app-lib.test :refer [parse-json-body]]
             [dgknght.app-lib.test-assertions]
             [clj-money.models :as models]
             [clj-money.models.ref]
@@ -17,14 +16,9 @@
                                             find-entity
                                             find-account
                                             find-transaction]]
-<<<<<<< HEAD
-            [clj-money.test-helpers :refer [reset-db]]
-=======
             [clj-money.test-helpers :refer [reset-db
                                             edn-body
                                             parse-edn-body]]
-            [clj-money.models.transactions :as trans]
->>>>>>> 1f4169f3
             [clj-money.web.server :refer [app]]))
 
 (use-fixtures :each reset-db)
@@ -61,7 +55,6 @@
 
 (defn- get-a-list
   [email]
-<<<<<<< HEAD
   (with-context context
     (-> (req/request :get (path :api
                                 :entities
@@ -71,52 +64,22 @@
                                 :transactions))
         (add-auth (find-user email))
         app
-        parse-json-body)))
+        parse-edn-body)))
 
 (defn- assert-successful-list
-  [{:as response :keys [json-body]}]
+  [{:as response :keys [edn-body]}]
   (is (http-success? response))
   (is (seq-of-maps-like? [#:transaction{:transaction-date "2016-02-01"
                                         :description "Paycheck"
                                         :memo "Pre-existing transaction"
                                         :value 1000.0}]
-                         json-body)
+                         edn-body)
       "The response contains the transaction for the specified entity in the specified date range"))
-
-(defn- assert-blocked-list
-  [{:as response :keys [json-body]}]
-  (is (http-success? response))
-  (is (empty? json-body) "The body is empty"))
-=======
-  (let [ctx (realize context)
-        user (find-user ctx email)
-        entity (find-entity ctx "Personal")]
-    (-> (req/request :get (path :api
-                                :entities
-                                (:id entity)
-                                "2016-02-01"
-                                "2016-02-29"
-                                :transactions))
-        (add-auth user)
-        (req/header "Accept" "application/edn")
-        app
-        parse-edn-body)))
-
-(defn- assert-successful-list
-  [{:as response :keys [edn-body]}]
-  (is (http-success? response))
-  (is (seq-of-maps-like? [{:transaction-date (t/local-date 2016 2 1)
-                           :description "Paycheck"
-                           :memo "Pre-existing transaction"
-                           :value 1000.0M}]
-                         edn-body)
-      "The correct transactions are returned in the response"))
 
 (defn- assert-blocked-list
   [{:as response :keys [edn-body]}]
   (is (http-success? response))
   (is (empty? edn-body) "The body is empty"))
->>>>>>> 1f4169f3
 
 (deftest a-user-can-get-transactions-in-his-entity
   (assert-successful-list (get-a-list "john@doe.com")))
@@ -126,7 +89,6 @@
 
 (defn- get-a-transaction
   [email]
-<<<<<<< HEAD
   (with-context context
     (let [transaction (find-transaction [(t/local-date 2016 2 1) "Paycheck"])]
       (-> (req/request :get (path :api
@@ -135,40 +97,17 @@
                                   (:id transaction)))
           (add-auth (find-user email))
           app
-          parse-json-body))))
+          parse-edn-body))))
 
 (defn- assert-successful-get
-  [{:as response :keys [json-body]}]
+  [{:as response :keys [edn-body]}]
   (is (http-success? response))
   (is (comparable? #:transaction{:transaction-date "2016-02-01"
                                  :description "Paycheck"
                                  :memo "Pre-existing transaction"
                                  :value 1000.0}
-                   json-body)
+                   edn-body)
       "The response body contains the transaction details"))
-=======
-  (let [ctx (realize context)
-        user (find-user ctx email)
-        transaction (find-transaction ctx (t/local-date 2016 2 1) "Paycheck")]
-    (-> (req/request :get (path :api
-                                :transactions
-                                "2016-02-01"
-                                (:id transaction)))
-        (add-auth user)
-        (req/header "Accept" "application/edn")
-        app
-        parse-edn-body)))
-
-(defn- assert-successful-get
-  [{:as response :keys [edn-body]}]
-  (is (http-success? response))
-  (is (comparable? {:transaction-date (t/local-date 2016 2 1)
-                    :description "Paycheck"
-                    :memo "Pre-existing transaction"
-                    :value 1000.0M}
-                   edn-body)
-      "The correct transaction is returned in the response"))
->>>>>>> 1f4169f3
 
 (defn- assert-blocked-get
   [response]
@@ -182,7 +121,6 @@
 
 (defn- create-a-simple-transaction
   [email]
-<<<<<<< HEAD
   (with-context context
     (let [entity (find-entity "Personal")
           checking (find-account "Checking")
@@ -191,7 +129,7 @@
                                                 :entities
                                                 (:id entity)
                                                 :transactions))
-                       (req/json-body #:transaction{:description "Paycheck"
+                       (edn-body #:transaction{:description "Paycheck"
                                                     :transaction-date "2016-03-02"
                                                     :memo "Seems like there should be more"
                                                     :debit-account {:id (:id checking)}
@@ -199,7 +137,7 @@
                                                     :quantity 1000M})
                        (add-auth (find-user email))
                        app
-                       parse-json-body)
+                       parse-edn-body)
           retrieved (models/select #:transaction{:entity entity
                                                  :transaction-date (t/local-date 2016 3 2)})]
       [response retrieved])))
@@ -214,7 +152,7 @@
                                                 :entities
                                                 (:id entity)
                                                 :transactions))
-                       (req/json-body
+                       (edn-body
                          #:transaction{:description "Paycheck"
                                        :transaction-date "2016-03-02"
                                        :memo "Seems like there should be more"
@@ -228,17 +166,17 @@
                                                                   :memo "salary item"}]})
                        (add-auth (find-user email))
                        app
-                       parse-json-body)]
+                       parse-edn-body)]
       [response (models/select #:transaction{:entity entity
                                              :transaction-date (t/local-date 2016 3 2)})])))
 
 (defn- assert-successful-create
-  [[{:as response :keys [json-body]} retrieved]]
+  [[{:as response :keys [edn-body]} retrieved]]
   (is (http-success? response))
   (is (comparable? #:transaction{:description "Paycheck"
                                  :transaction-date "2016-03-02"
                                  :memo "Seems like there should be more"}
-                   json-body)
+                   edn-body)
       "The created transaction is returned in the response")
   (is (seq-with-map-like? #:transaction{:description "Paycheck"
 
@@ -246,70 +184,6 @@
                                         :memo "Seems like there should be more"}
                           retrieved)
       "The created transaction can be retrieved from the database"))
-=======
-  (let [ctx (realize context)
-        user (find-user ctx email)
-        entity (find-entity ctx "Personal")
-        checking (find-account ctx "Checking")
-        salary (find-account ctx "Salary")
-        response (-> (req/request :post (path :api
-                                              :entities
-                                              (:id entity)
-                                              :transactions))
-                     (edn-body {:description "Paycheck"
-                                :transaction-date (t/local-date 2016 3 2)
-                                :memo "Seems like there should be more"
-                                :debit-account-id (:id checking)
-                                :credit-account-id (:id salary)
-                                :quantity 1000M})
-                     (add-auth user)
-                     app
-                     parse-edn-body)
-        retrieved (trans/search {:entity-id (:id entity)
-                                 :transaction-date (t/local-date 2016 3 2)})]
-    [response retrieved]))
-
-(defn- create-a-transaction
-  [email]
-  (let [ctx (realize context)
-        user (find-user ctx email)
-        entity (find-entity ctx "Personal")
-        checking (find-account ctx "Checking")
-        salary (find-account ctx "Salary")
-        response (-> (req/request :post (path :api
-                                              :entities
-                                              (:id entity)
-                                              :transactions))
-                     (edn-body {:description "Paycheck"
-                                :transaction-date (t/local-date 2016 3 2)
-                                :memo "Seems like there should be more"
-                                :items [{:account-id (:id checking)
-                                         :action :debit
-                                         :quantity 1000.0M
-                                         :memo "checking item"}
-                                        {:account-id (:id salary)
-                                         :action :credit
-                                         :quantity 1000.0M
-                                         :memo "salary item"}]})
-                     (add-auth user)
-                     app
-                     parse-edn-body)
-        retrieved (trans/search {:entity-id (:id entity)
-                                 :transaction-date (t/local-date 2016 3 2)})]
-    [response retrieved]))
-
-(defn- assert-successful-create
-  [[{:as response :keys [edn-body]} retrieved]]
-  (is (http-success? response))
-  (let [expected {:description "Paycheck"
-
-                  :transaction-date (t/local-date 2016 3 2)
-                  :memo "Seems like there should be more"}]
-    (is (comparable? expected edn-body)
-        "The created transaction is returned in the response")
-    (is (seq-with-map-like? expected retrieved)
-        "The created transaction can be retrieved from the database")))
->>>>>>> 1f4169f3
 
 (defn- assert-blocked-create
   [[response retrieved]]
@@ -343,66 +217,37 @@
 
 (defn- update-a-transaction
   [email]
-<<<<<<< HEAD
   (with-context context
     (let [transaction (find-transaction [(t/local-date 2016 2 1) "Paycheck"])
           response (-> (req/request :patch (path :api
                                                  :transactions
                                                  (serialize-local-date (:transaction/transaction-date transaction))
                                                  (:id transaction)))
-                       (req/json-body (-> transaction
+                       (edn-body (-> transaction
                                           (assoc :transaction/description "Just got paid today")
                                           (update-in [:transaction/transaction-date] serialize-local-date)
                                           (update-in [:transaction/items] update-items)))
                        (add-auth (find-user email))
                        app
-                       parse-json-body)]
+                       parse-edn-body)]
       [response (models/find-by
                   (select-keys transaction
                                [:id
                                 :transaction/transaction-date]))])))
 
 (defn- assert-successful-update
-  [[{:as response :keys [json-body]} retrieved]]
+  [[{:as response :keys [edn-body]} retrieved]]
   (is (http-success? response))
   (is (comparable? #:transaction{:description "Just got paid today"
                                  :transaction-date "2016-02-01"
                                  :memo "Pre-existing transaction"}
-                   json-body)
+                   edn-body)
       "The updated transaction is returned in the response")
   (is (comparable? #:transaction{:description "Just got paid today"
                                  :transaction-date (t/local-date 2016 2 1)
                                  :memo "Pre-existing transaction"}
                    retrieved)
       "The transaction is updated in the database"))
-=======
-  (let [ctx (realize context)
-        user (find-user ctx email)
-        transaction (find-transaction ctx (t/local-date 2016 2 1) "Paycheck")
-        response (-> (req/request :patch (path :api
-                                               :transactions
-                                               (serialize-local-date (:transaction-date transaction))
-                                               (:id transaction)))
-                     (edn-body (-> transaction
-                                        (assoc :description "Just got paid today")
-                                        (update-in [:items] update-items)))
-                     (add-auth user)
-                     app
-                     parse-edn-body)
-        retrieved (trans/find (:id transaction) (:transaction-date transaction))]
-    [response retrieved]))
-
-(defn- assert-successful-update
-  [[{:as response :keys [edn-body]} retrieved]]
-  (is (http-success? response))
-  (let [expected {:description "Just got paid today"
-                  :transaction-date (t/local-date 2016 2 1)
-                  :memo "Pre-existing transaction"}]
-    (is (comparable? expected edn-body)
-        "The updated transaction is returned in the response")
-    (is (comparable? expected retrieved)
-        "The transaction is updated in the database")))
->>>>>>> 1f4169f3
 
 (defn- assert-blocked-update
   [[response retrieved]]
@@ -421,7 +266,6 @@
 
 (defn- delete-a-transaction
   [email]
-<<<<<<< HEAD
   (with-context context
     (let [transaction (find-transaction [(t/local-date 2016 2 1) "Paycheck"])
           response (-> (req/request :delete (path :api
@@ -431,20 +275,6 @@
                        (add-auth (find-user email))
                        app)]
       [response (models/find transaction)])))
-=======
-  (let [ctx (realize context)
-        user (find-user ctx email)
-        transaction (find-transaction ctx (t/local-date 2016 2 1) "Paycheck")
-        response (-> (req/request :delete (path :api
-                                                :transactions
-                                                "2016-02-01"
-                                                (:id transaction)))
-                     (add-auth user)
-                     app
-                     parse-edn-body)
-        retrieved (trans/find transaction)]
-    [response retrieved]))
->>>>>>> 1f4169f3
 
 (defn- assert-successful-delete
   [[response retrieved]]
