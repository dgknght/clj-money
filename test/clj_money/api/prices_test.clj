--- conflicted
+++ resolved
@@ -17,15 +17,8 @@
                                             find-user
                                             find-price
                                             find-commodity]]
-<<<<<<< HEAD
             [clj-money.test-helpers :refer [reset-db]]
-            [clj-money.prices.yahoo :as yahoo]
-=======
-            [clj-money.test-helpers :refer [reset-db
-                                            edn-body
-                                            parse-edn-body]]
             [clj-money.prices.alpha-vantage :as alpha]
->>>>>>> 69a034bd
             [clj-money.entities :as entities]
             [clj-money.web.server :refer [app]]))
 
@@ -353,17 +346,6 @@
                                  :content-type "application/edn"
                                  :user user)
                         app
-<<<<<<< HEAD
-                        parse-body)]
-      (with-redefs [yahoo/get-quotes (fn [symbols]
-                                       (swap! calls conj symbols)
-                                       (map (fn [s]
-                                              {:symbol s
-                                               :regularMarketPrice 10.01M
-                                               :regularMarketTime (t/local-date-time 2015 3 2 12 0 0)
-                                               :fullExchangeName "NasdaqGS"})
-                                            symbols))]
-=======
                         parse-edn-body)]
       (with-redefs [alpha/get-quote (fn [symbol]
                                       (swap! calls conj symbol)
@@ -371,7 +353,6 @@
                                        :commodity/exchange :nasdaq
                                        :price/value 10.01M
                                        :price/trade-date (t/local-date 2015 3 2)})]
->>>>>>> 69a034bd
         (t/with-clock (t/fixed-clock (t/instant (t/formatter :iso-instant) "2015-03-02T12:00:00Z"))
           (make-req)
           (make-req))
