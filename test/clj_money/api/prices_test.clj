(ns clj-money.api.prices-test
  (:require [clojure.test :refer [deftest is use-fixtures]]
<<<<<<< HEAD
            [clojure.pprint :refer [pprint]]
            [clojure.java.io :as io]
=======
>>>>>>> 1f4169f3
            [ring.mock.request :as req]
            [clj-factory.core :refer [factory]]
            [lambdaisland.uri :refer [map->query-string uri]]
            [dgknght.app-lib.web :refer [path]]
<<<<<<< HEAD
            #_[dgknght.app-lib.test :refer [parse-edn-body]]
            [dgknght.app-lib.test-assertions]
=======
>>>>>>> 1f4169f3
            [java-time.api :as t]
            [clj-money.util :as util]
            [clj-money.factories.user-factory]
            [clj-money.dates :as dates :refer [with-fixed-time]]
            [clj-money.api.test-helper :refer [add-auth]]
            [clj-money.test-context :refer [with-context
                                            find-user
                                            find-price
                                            find-commodity]]
            [clj-money.test-helpers :refer [reset-db
                                            edn-body
                                            parse-edn-body]]
            [clj-money.prices.yahoo :as yahoo]
            [clj-money.models :as models]
            [clj-money.web.server :refer [app]]))

(use-fixtures :each reset-db)

(def ^:private context
  [(factory :user {:user/email "john@doe.com"})
   (factory :user {:user/email "jane@doe.com"})
   #:entity{:name "Personal"
            :user "john@doe.com"}
   #:commodity{:name "Apple, Inc"
               :entity "Personal"
               :symbol "AAPL"
               :exchange :nasdaq
               :type :stock}
   #:commodity{:name "Some Fund"
               :entity "Personal"
               :symbol "FND"
               :exchange :nasdaq
               :type :fund}])

(defn- parse-edn-body
  [{:as req :keys [body]}]
  (assoc req :edn-body (-> body
                           io/reader
                           slurp
                           read-string)))

(defn- create-a-price
  [email]
<<<<<<< HEAD
  (with-context context
    (let [commodity (find-commodity "AAPL")]
      [(-> (req/request :post (path :api
                                    :commodities
                                    (:id commodity)
                                    :prices))
           (req/body (pr-str #:price{:price 12.34
                                     :trade-date "2016-03-02"}))
           (add-auth (find-user email))
           app
           parse-edn-body)
       (models/select #:price{:commodity commodity
                              :trade-date (t/local-date 2016 3 2)})])))

(defn- assert-successful-create
  [[{:as response :keys [json-body]} retrieved]]
  (is (http-success? response))
  (is (comparable? #:price{:price 12.34
                           :trade-date "2016-03-02"}
                   json-body)
      "The created price is returned in the response")
  (is (seq-of-maps-like? [#:price{:price 12.34M
                                  :trade-date (t/local-date 2016 3 2)}]
                         retrieved)
      "The price is created in the database"))
=======
  (let [ctx (realize context)
        user (find-user ctx email)
        commodity (find-commodity ctx "AAPL")
        response (-> (req/request :post (path :api
                                              :commodities
                                              (:id commodity)
                                              :prices))
                     (edn-body {:price 12.34M
                                :trade-date (t/local-date 2016 3 2)})
                     (add-auth user)
                     app
                     parse-edn-body)
        retrieved (prices/search {:commodity-id (:id commodity)
                                  :trade-date (t/local-date 2016 3 2)})]
    [response retrieved]))

(defn- assert-successful-create
  [[{:as response :keys [edn-body]} retrieved]]
  (is (http-success? response))
  (let [expected {:price 12.34M
                  :trade-date (t/local-date 2016 3 2)}]
    (is (comparable? expected edn-body)
        "The created price is returned in the response")
    (is (comparable? expected (first retrieved))
        "The price is created in the database")))
>>>>>>> 1f4169f3

(defn- assert-blocked-create
  [[response _ retrieved]]
  (is (http-not-found? response))
  (is (empty? retrieved) "The database record is not created"))

(deftest a-user-can-create-a-price-for-a-commodity-in-his-entity
  (assert-successful-create (create-a-price "john@doe.com")))

(deftest a-user-cannot-create-a-price-for-a-commodity-in-anothers-entity
  (assert-blocked-create (create-a-price "jane@doe.com")))

(def ^:private list-context
  (conj context
        #:price{:commodity "AAPL"
                :trade-date (t/local-date 2016 2 27)
                :price 10M}
        #:price{:commodity "AAPL"
                :trade-date (t/local-date 2016 3 2)
                :price 11M}
        #:price{:commodity "FND"
                :trade-date (t/local-date 2016 2 27)
                :price 10.01M}
        #:price{:commodity "FND"
                :trade-date (t/local-date 2016 3 2)
                :price 9.99M}))

(defn- get-a-list-by-commodity
  [email]
<<<<<<< HEAD
  (with-context list-context
    (let [commodity (find-commodity "AAPL")
          url (-> (uri (path :api
                             :commodities
                             (:id commodity)
                             :prices))
                  (assoc :query (map->query-string
                                   {:trade-date ["2016-01-01" "2016-12-31"]}))
                  str)]
      (-> (req/request :get url)
          (req/header "Accept" "application/edn")
          (add-auth (find-user email))
          app
          parse-edn-body))))
=======
  (let [ctx (realize list-context)
        user (find-user ctx email)
        commodity (find-commodity ctx "AAPL")]
    (-> (req/request :get (str (path :api :prices)
                               "?"
                               (map->query-string {:trade-date [(t/local-date 2016 1 1) (t/local-date 2016 12 31)]
                                                   :commodity-id (:id commodity)})))
        (add-auth user)
        app
        parse-edn-body)))
>>>>>>> 1f4169f3

(defn- assert-successful-list
  [{:as response :keys [edn-body]}]
  (is (http-success? response))
<<<<<<< HEAD
  (is (seq-of-maps-like? [#:price{:trade-date "2016-03-02"
                                  :price 11.0}
                          #:price{:trade-date "2016-02-27"
                                  :price 10.0}]
                         edn-body)))
=======
  (is (= [{:trade-date (t/local-date 2016 3 2)
           :price 11.0M}
          {:trade-date (t/local-date 2016 2 27)
           :price 10.0M}]
         (map #(select-keys % [:trade-date
                               :price])
              edn-body))))
>>>>>>> 1f4169f3

(defn- assert-blocked-list
  [{:as response :keys [edn-body]}]
  (is (http-success? response))
  (is (empty? edn-body) "The body is empty"))

(deftest a-user-can-get-a-list-of-prices-from-his-entity
  (assert-successful-list (get-a-list-by-commodity "john@doe.com")))

(deftest a-user-cannot-get-a-list-of-prices-from-anothers-entity
  (assert-blocked-list (get-a-list-by-commodity "jane@doe.com")))

(defn- update-a-price
  [email]
<<<<<<< HEAD
  (with-context list-context
    (let [price (find-price ["AAPL" (t/local-date 2016 2 27)])]
      [(-> (req/request :patch (path :api
                                     :prices
                                     (dates/serialize-local-date (:price/trade-date price))
                                     (:id price)))
           (req/json-body #:price{:price 9.99})
           (add-auth (find-user email))
           app
           parse-edn-body)
       (models/find price)])))

(defn- assert-successful-update
  [[{:as response :keys [json-body]} retrieved]]
  (is (http-success? response))
  (is (comparable? #:price{:trade-date "2016-02-27"
                           :price 9.99}
                   json-body)
      "The response contains the updated price")
  (is (comparable? #:price{:trade-date (t/local-date 2016 2 27)
                           :price 9.99M}
                   retrieved)
      "The database record is updated"))
=======
  (let [ctx (realize list-context)
        user (find-user ctx email)
        price (find-price ctx "AAPL" (t/local-date 2016 2 27))
        response (-> (req/request :patch (path :api
                                               :prices
                                               (dates/serialize-local-date (:trade-date price))
                                               (:id price)))
                     (edn-body {:trade-date (t/local-date 2016 2 27)
                                :price 9.99M})
                     (add-auth user)
                     app
                     parse-edn-body)
        retrieved (prices/find price)]
    [response retrieved]))

(defn- assert-successful-update
  [[{:as response :keys [edn-body]} retrieved]]
  (is (http-success? response))
  (let [expected {:trade-date (t/local-date 2016 2 27)
                  :price 9.99M}]
    (is (comparable? expected edn-body)
        "The response contains the updated price")
    (is (comparable? expected retrieved)
        "The database record is updated")))
>>>>>>> 1f4169f3

(defn- assert-blocked-update
  [[response retrieved]]
  (is (http-not-found? response))
  (is (comparable? #:price{:trade-date (t/local-date 2016 2 27)
                           :price 10M}
                   retrieved)
      "The database record is not updated"))

(deftest a-user-can-update-a-price-for-a-commodity-is-his-entity
  (assert-successful-update (update-a-price "john@doe.com")))

(deftest a-user-cannot-update-a-price-for-a-commodity-in-anothers-entity
  (assert-blocked-update (update-a-price "jane@doe.com")))

(defn- delete-a-price
  [email]
  (with-context list-context
    (let [price (find-price ["AAPL" (t/local-date 2016 2 27)])]
      [(-> (req/request :delete (path :api
                                      :prices
                                      (dates/serialize-local-date (:price/trade-date price))
                                      (:id price)))
           (add-auth (find-user email))
           app)
       (models/find price)])))

(defn- assert-successful-delete
  [[response retrieved]]
  (is (http-success? response))
  (is (nil? retrieved) "The price cannot be retrieved after delete."))

(defn- assert-blocked-delete
  [[response retrieved]]
  (is (http-not-found? response))
  (is retrieved "The price can still be retrieved after blocked delete."))

(deftest a-user-can-delete-a-price-in-his-entity
  (assert-successful-delete (delete-a-price "john@doe.com")))

(deftest a-user-cannot-delete-a-price-in-anothers-entity
  (assert-blocked-delete (delete-a-price "jane@doe.com")))

(def ^:private fetch-context
  [#:user{:first-name "John"
          :last-name "Doe"
          :email "john@doe.com"
          :password "please01"}
   #:entity{:user "john@doe.com"
            :name "Personal"}
   #:commodity{:entity "Personal"
               :name "Apple, Inc."
               :symbol "AAPL"
               :exchange :nasdaq
               :type :stock}
   #:commodity{:entity "Personal"
               :name "Microsoft, Inc."
               :symbol "MSFT"
               :exchange :nasdaq
               :type :stock}])

(defn- fetch-some-prices
  [username]
  (let [appl (find-commodity "AAPL")
        msft (find-commodity "MSFT")]
    (with-redefs [yahoo/get-quotes (fn [symbols]
                                     (map (fn [s]
                                            {:symbol s
                                             :fullExchangeName "NasdaqGS"
                                             :regularMarketPrice ({"AAPL" 10.01M
                                                                   "MSFT" 5.01M}
                                                                  s)
                                             :regularMarketTime (t/local-date 2015 3 2)})
                                          symbols))]
      (with-fixed-time "2015-03-02T12:00:00Z"
        (-> (req/request :get (str (path :api
                                         :prices
                                         :fetch)
                                   "?commodity-id="
                                   (:id appl)
                                   "&commodity-id="
                                   (:id msft)))
            (add-auth
              (when username
                (find-user username)))
            app
            parse-edn-body)))))

(defn- assert-successful-fetch
  [response]
  (is (http-success? response))
<<<<<<< HEAD
  (is (seq-of-maps-like? [#:price{:trade-date "2015-03-02"
                                  :price 10.01
                                  :commodity (util/->model-ref (find-commodity "AAPL")) }
                          #:price{:trade-date "2015-03-02"
                                  :price 5.01
                                  :commodity (util/->model-ref (find-commodity "MSFT"))}]
                         (:json-body response))
      "The prices are returned in the response")
  (is (seq-of-maps-like? [#:price{:trade-date (t/local-date 2015 3 2)
                                  :price 10.01M
                                  :commodity (util/->model-ref (find-commodity "AAPL"))}
                          #:price{:trade-date (t/local-date 2015 3 2)
                                  :price 5.01M
                                  :commodity (util/->model-ref (find-commodity "MSFT"))}]
                         (models/select #:price{:trade-date (t/local-date 2015 3 2)}))
      "The prices are written to the database"))
=======
  (is (seq-of-maps-like? [{:trade-date (t/local-date 2015 3 2)
                           :price 10.01M}
                          {:trade-date (t/local-date 2015 3 2)
                           :price 10.01M}]
                         (:edn-body response))
      "The response contains the matching prices"))
>>>>>>> 1f4169f3

(deftest a-user-can-fetch-a-current-commodity-prices
  (with-context fetch-context
    (assert-successful-fetch (fetch-some-prices "john@doe.com"))))

(deftest an-unauthenticated-user-cannot-fetch-commodity-prices
  (with-context fetch-context
    (is (http-unauthorized? (fetch-some-prices nil)))))

(deftest prices-are-only-fetched-once-per-day
  (with-context fetch-context
    (let [user (find-user "john@doe.com")
          appl (find-commodity "AAPL")
          msft (find-commodity "MSFT")
          calls (atom [])
          make-req #(-> (req/request :get (str (path :api
                                                     :prices
                                                     :fetch)
                                               "?commodity-id="
                                               (:id appl)
                                               "&commodity-id="
                                               (:id msft)))
                        (add-auth user)
                        app
                        parse-edn-body)]
      (with-redefs [yahoo/get-quotes (fn [symbols]
                                       (swap! calls conj symbols)
                                       (map (fn [s]
                                              {:symbol s
                                               :regularMarketPrice 10.01M
                                               :regularMarketTime (t/local-date 2015 3 2)
                                               :fullExchangeName "NasdaqGS"})
                                            symbols))]
        (t/with-clock (t/fixed-clock (t/instant (t/formatter :iso-instant) "2015-03-02T12:00:00Z"))
<<<<<<< HEAD
          (make-req)
          (make-req))
        (let [[c :as cs ] @calls]
          (is (= 1 (count cs))
            "The external service is called exactly one time")
          (is (= ["AAPL" "MSFT"]
                 c)
              "The external service is called with the specified commodity symbols"))))))
=======
          (-> (req/request :get (str (path :api
                                           :prices
                                           :fetch)
                                     "?commodity-id="
                                     (:id appl)
                                     "&commodity-id="
                                     (:id msft)))
              (add-auth user)
              app
              parse-edn-body)
          (-> (req/request :get (str (path :api
                                           :prices
                                           :fetch)
                                     "?commodity-id="
                                     (:id appl)
                                     "&commodity-id="
                                     (:id msft)))
              (add-auth user)
              app
              parse-edn-body))
        (is (= 1 (count @calls))
            "The external service is only called once")))))
>>>>>>> 1f4169f3
<|MERGE_RESOLUTION|>--- conflicted
+++ resolved
@@ -1,19 +1,11 @@
 (ns clj-money.api.prices-test
   (:require [clojure.test :refer [deftest is use-fixtures]]
-<<<<<<< HEAD
             [clojure.pprint :refer [pprint]]
-            [clojure.java.io :as io]
-=======
->>>>>>> 1f4169f3
             [ring.mock.request :as req]
             [clj-factory.core :refer [factory]]
             [lambdaisland.uri :refer [map->query-string uri]]
             [dgknght.app-lib.web :refer [path]]
-<<<<<<< HEAD
-            #_[dgknght.app-lib.test :refer [parse-edn-body]]
             [dgknght.app-lib.test-assertions]
-=======
->>>>>>> 1f4169f3
             [java-time.api :as t]
             [clj-money.util :as util]
             [clj-money.factories.user-factory]
@@ -48,24 +40,16 @@
                :exchange :nasdaq
                :type :fund}])
 
-(defn- parse-edn-body
-  [{:as req :keys [body]}]
-  (assoc req :edn-body (-> body
-                           io/reader
-                           slurp
-                           read-string)))
-
 (defn- create-a-price
   [email]
-<<<<<<< HEAD
   (with-context context
     (let [commodity (find-commodity "AAPL")]
       [(-> (req/request :post (path :api
                                     :commodities
                                     (:id commodity)
                                     :prices))
-           (req/body (pr-str #:price{:price 12.34
-                                     :trade-date "2016-03-02"}))
+           (edn-body {:price 12.34M
+                      :trade-date (t/local-date 2016 3 2)})
            (add-auth (find-user email))
            app
            parse-edn-body)
@@ -73,43 +57,14 @@
                               :trade-date (t/local-date 2016 3 2)})])))
 
 (defn- assert-successful-create
-  [[{:as response :keys [json-body]} retrieved]]
-  (is (http-success? response))
-  (is (comparable? #:price{:price 12.34
-                           :trade-date "2016-03-02"}
-                   json-body)
-      "The created price is returned in the response")
-  (is (seq-of-maps-like? [#:price{:price 12.34M
-                                  :trade-date (t/local-date 2016 3 2)}]
-                         retrieved)
-      "The price is created in the database"))
-=======
-  (let [ctx (realize context)
-        user (find-user ctx email)
-        commodity (find-commodity ctx "AAPL")
-        response (-> (req/request :post (path :api
-                                              :commodities
-                                              (:id commodity)
-                                              :prices))
-                     (edn-body {:price 12.34M
-                                :trade-date (t/local-date 2016 3 2)})
-                     (add-auth user)
-                     app
-                     parse-edn-body)
-        retrieved (prices/search {:commodity-id (:id commodity)
-                                  :trade-date (t/local-date 2016 3 2)})]
-    [response retrieved]))
-
-(defn- assert-successful-create
   [[{:as response :keys [edn-body]} retrieved]]
   (is (http-success? response))
-  (let [expected {:price 12.34M
-                  :trade-date (t/local-date 2016 3 2)}]
+  (let [expected #:price{:price 12.34M
+                         :trade-date (t/local-date 2016 3 2)}]
     (is (comparable? expected edn-body)
         "The created price is returned in the response")
-    (is (comparable? expected (first retrieved))
+    (is (seq-of-maps-like? [expected] retrieved)
         "The price is created in the database")))
->>>>>>> 1f4169f3
 
 (defn- assert-blocked-create
   [[response _ retrieved]]
@@ -139,7 +94,6 @@
 
 (defn- get-a-list-by-commodity
   [email]
-<<<<<<< HEAD
   (with-context list-context
     (let [commodity (find-commodity "AAPL")
           url (-> (uri (path :api
@@ -147,44 +101,22 @@
                              (:id commodity)
                              :prices))
                   (assoc :query (map->query-string
-                                   {:trade-date ["2016-01-01" "2016-12-31"]}))
+                                   {:trade-date [(t/local-date 2016 1 1) (t/local-date 2016 12 31)]}))
                   str)]
       (-> (req/request :get url)
           (req/header "Accept" "application/edn")
           (add-auth (find-user email))
           app
           parse-edn-body))))
-=======
-  (let [ctx (realize list-context)
-        user (find-user ctx email)
-        commodity (find-commodity ctx "AAPL")]
-    (-> (req/request :get (str (path :api :prices)
-                               "?"
-                               (map->query-string {:trade-date [(t/local-date 2016 1 1) (t/local-date 2016 12 31)]
-                                                   :commodity-id (:id commodity)})))
-        (add-auth user)
-        app
-        parse-edn-body)))
->>>>>>> 1f4169f3
 
 (defn- assert-successful-list
   [{:as response :keys [edn-body]}]
   (is (http-success? response))
-<<<<<<< HEAD
-  (is (seq-of-maps-like? [#:price{:trade-date "2016-03-02"
-                                  :price 11.0}
-                          #:price{:trade-date "2016-02-27"
-                                  :price 10.0}]
+  (is (seq-of-maps-like? [#:price{:trade-date (t/local-date 2016 3 2)
+                                  :price 11.0M}
+                          #:price{:trade-date (t/local-date 2016 2 27)
+                                  :price 10.0M}]
                          edn-body)))
-=======
-  (is (= [{:trade-date (t/local-date 2016 3 2)
-           :price 11.0M}
-          {:trade-date (t/local-date 2016 2 27)
-           :price 10.0M}]
-         (map #(select-keys % [:trade-date
-                               :price])
-              edn-body))))
->>>>>>> 1f4169f3
 
 (defn- assert-blocked-list
   [{:as response :keys [edn-body]}]
@@ -199,56 +131,27 @@
 
 (defn- update-a-price
   [email]
-<<<<<<< HEAD
   (with-context list-context
     (let [price (find-price ["AAPL" (t/local-date 2016 2 27)])]
       [(-> (req/request :patch (path :api
                                      :prices
                                      (dates/serialize-local-date (:price/trade-date price))
                                      (:id price)))
-           (req/json-body #:price{:price 9.99})
+           (edn-body #:price{:price 9.99M})
            (add-auth (find-user email))
            app
            parse-edn-body)
        (models/find price)])))
 
 (defn- assert-successful-update
-  [[{:as response :keys [json-body]} retrieved]]
-  (is (http-success? response))
-  (is (comparable? #:price{:trade-date "2016-02-27"
-                           :price 9.99}
-                   json-body)
-      "The response contains the updated price")
-  (is (comparable? #:price{:trade-date (t/local-date 2016 2 27)
-                           :price 9.99M}
-                   retrieved)
-      "The database record is updated"))
-=======
-  (let [ctx (realize list-context)
-        user (find-user ctx email)
-        price (find-price ctx "AAPL" (t/local-date 2016 2 27))
-        response (-> (req/request :patch (path :api
-                                               :prices
-                                               (dates/serialize-local-date (:trade-date price))
-                                               (:id price)))
-                     (edn-body {:trade-date (t/local-date 2016 2 27)
-                                :price 9.99M})
-                     (add-auth user)
-                     app
-                     parse-edn-body)
-        retrieved (prices/find price)]
-    [response retrieved]))
-
-(defn- assert-successful-update
   [[{:as response :keys [edn-body]} retrieved]]
   (is (http-success? response))
-  (let [expected {:trade-date (t/local-date 2016 2 27)
-                  :price 9.99M}]
+  (let [expected #:price{:trade-date (t/local-date 2016 2 27)
+                         :price 9.99M}]
     (is (comparable? expected edn-body)
         "The response contains the updated price")
     (is (comparable? expected retrieved)
         "The database record is updated")))
->>>>>>> 1f4169f3
 
 (defn- assert-blocked-update
   [[response retrieved]]
@@ -340,31 +243,18 @@
 (defn- assert-successful-fetch
   [response]
   (is (http-success? response))
-<<<<<<< HEAD
-  (is (seq-of-maps-like? [#:price{:trade-date "2015-03-02"
-                                  :price 10.01
-                                  :commodity (util/->model-ref (find-commodity "AAPL")) }
-                          #:price{:trade-date "2015-03-02"
-                                  :price 5.01
-                                  :commodity (util/->model-ref (find-commodity "MSFT"))}]
-                         (:json-body response))
-      "The prices are returned in the response")
-  (is (seq-of-maps-like? [#:price{:trade-date (t/local-date 2015 3 2)
-                                  :price 10.01M
-                                  :commodity (util/->model-ref (find-commodity "AAPL"))}
-                          #:price{:trade-date (t/local-date 2015 3 2)
-                                  :price 5.01M
-                                  :commodity (util/->model-ref (find-commodity "MSFT"))}]
-                         (models/select #:price{:trade-date (t/local-date 2015 3 2)}))
-      "The prices are written to the database"))
-=======
-  (is (seq-of-maps-like? [{:trade-date (t/local-date 2015 3 2)
-                           :price 10.01M}
-                          {:trade-date (t/local-date 2015 3 2)
-                           :price 10.01M}]
-                         (:edn-body response))
-      "The response contains the matching prices"))
->>>>>>> 1f4169f3
+  (let [expected [#:price{:trade-date (t/local-date 2015 3 2)
+                          :price 10.01M
+                          :commodity (util/->model-ref (find-commodity "AAPL"))}
+                  #:price{:trade-date (t/local-date 2015 3 2)
+                          :price 5.01M
+                          :commodity (util/->model-ref (find-commodity "MSFT"))}]]
+    (is (seq-of-maps-like? expected
+                           (:edn-body response))
+        "The prices are returned in the response")
+    (is (seq-of-maps-like? expected
+                           (models/select #:price{:trade-date (t/local-date 2015 3 2)}))
+        "The prices are written to the database")))
 
 (deftest a-user-can-fetch-a-current-commodity-prices
   (with-context fetch-context
@@ -399,7 +289,6 @@
                                                :fullExchangeName "NasdaqGS"})
                                             symbols))]
         (t/with-clock (t/fixed-clock (t/instant (t/formatter :iso-instant) "2015-03-02T12:00:00Z"))
-<<<<<<< HEAD
           (make-req)
           (make-req))
         (let [[c :as cs ] @calls]
@@ -407,28 +296,4 @@
             "The external service is called exactly one time")
           (is (= ["AAPL" "MSFT"]
                  c)
-              "The external service is called with the specified commodity symbols"))))))
-=======
-          (-> (req/request :get (str (path :api
-                                           :prices
-                                           :fetch)
-                                     "?commodity-id="
-                                     (:id appl)
-                                     "&commodity-id="
-                                     (:id msft)))
-              (add-auth user)
-              app
-              parse-edn-body)
-          (-> (req/request :get (str (path :api
-                                           :prices
-                                           :fetch)
-                                     "?commodity-id="
-                                     (:id appl)
-                                     "&commodity-id="
-                                     (:id msft)))
-              (add-auth user)
-              app
-              parse-edn-body))
-        (is (= 1 (count @calls))
-            "The external service is only called once")))))
->>>>>>> 1f4169f3
+              "The external service is called with the specified commodity symbols"))))))