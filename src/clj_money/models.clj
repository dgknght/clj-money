--- conflicted
+++ resolved
@@ -300,8 +300,6 @@
      (find model-or-ref model-type)
      model-or-ref)))
 
-<<<<<<< HEAD
-=======
 (defn +propagation
   [f]
   (fn [model]
@@ -320,7 +318,6 @@
       (concat result @propagations))))
 
 ^{:clj-kondo/ignore [:clojure-lsp/unused-public-var]}
->>>>>>> cb90d619
 (defmacro with-propagation
   [bindings & body]
   `(let [f# (fn* [~(first bindings) ~(second bindings)] ~@body)
