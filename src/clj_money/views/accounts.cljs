(ns clj-money.views.accounts
  (:require [clojure.string :as string]
            [clojure.set :refer [union
                                 intersection]]
            [cljs.pprint :refer [pprint]]
            [goog.string :as gstr]
            [reagent.core :as r]
            [reagent.ratom :refer [make-reaction]]
            [reagent.format :refer [currency-format]]
            [secretary.core :as secretary :include-macros true]
            [cljs.core.async :refer [chan >! go]]
            [cljs-time.core :as t]
            [dgknght.app-lib.core :refer [index-by]]
            [dgknght.app-lib.web :refer [serialize-date
                                         format-percent
                                         format-date
                                         format-decimal]]
            [dgknght.app-lib.inflection :refer [humanize]]
            [dgknght.app-lib.dom :refer [set-focus]]
            [dgknght.app-lib.html :as html]
            [dgknght.app-lib.decimal :as decimal]
            [dgknght.app-lib.forms :as forms]
            [dgknght.app-lib.forms-validation :as v]
            [dgknght.app-lib.notifications :as notify]
            [dgknght.app-lib.bootstrap-5 :as bs]
            [clj-money.util :as util :refer [model=]]
            [clj-money.icons :refer [icon
                                     icon-with-text]]
            [clj-money.components :refer [load-on-scroll
                                          button]]
            [clj-money.api.commodities :as commodities]
            [clj-money.api.accounts :as accounts]
            [clj-money.api.lots :as lots]
            [clj-money.api.prices :as prices]
            [clj-money.cached-accounts :refer [fetch-accounts]]
            [clj-money.commodities :as cmdts]
            [clj-money.accounts :refer [account-types
                                        allocate
                                        find-by-path]]
            [clj-money.state :refer [app-state
                                     current-entity
                                     accounts
                                     accounts-by-id
                                     +busy
                                     -busy
                                     busy?]]
            [clj-money.transactions :refer [accountify
                                            unaccountify
                                            accountified?
                                            can-accountify?
                                            entryfy
                                            unentryfy]]
            [clj-money.views.transactions :as trns]
            [clj-money.views.reconciliations :as recs]
            [clj-money.views.attachments :as atts]))

(defn- delete
  [account]
  (when (js/confirm (str "Are you sure you want to delete the account " (:account/name account) "?"))
    (+busy)
    (accounts/delete account
                     :callback -busy
                     :on-success fetch-accounts)))

(defn- toggle-account
  [id page-state]
  (swap! page-state update-in [:expanded] (fn [expanded]
                                            (if (expanded id)
                                              (disj expanded id)
                                              (conj expanded id)))))

(defn- recently-created?
  [{:account/keys [created-at]}]
  (t/before?
   (t/now)
   (t/plus created-at (t/days 1))))

(defn- account-hidden?
  [{:account/keys [parent-ids] :as account} expanded hide-zero-balances?]
  (or (and hide-zero-balances?
           (decimal/zero? (decimal/+ (:account/value account)
                                     (:account/children-value account)))
           (not (recently-created? account)))
      (not (expanded (:account/type account)))
      (and (seq parent-ids)
           (not-every? expanded parent-ids))))

(defn- abbr-acct-name
  [account]
  [:span.text-truncate {:title (:account/name account)
                        :data-bs-toggle :tooltip
                        :data-bs-placement :top}
   (:account/name account)])

(defn- prepare-for-allocation
  [{:account/keys [children-value allocations] :as account}]
  (if allocations
    account
    (assoc account
           :account/allocations
           (->> @accounts
                (filter #(model= account
                                 (:account/parent %)))
                (reduce #(assoc %1
                                (:id %2)
                                (decimal/* 100M
                                           (decimal// (:account/total-value %2)
                                                      children-value)))
                        {})))))

(defn- account-row
  [{:keys [id] :account/keys [parent-ids system-tags] :as account} expanded page-state]
  ^{:key (str "account-" id)}
  [:tr.align-middle
   [:td [:span.account-depth {:class (str "account-depth-" (count parent-ids))}
         [:span.toggle-ctl {:on-click #(toggle-account id page-state)
                            :class (when-not (:account/has-children? account)
                                     "invisible")}
          (icon (if (expanded id)
                  :chevron-down
                  :chevron-right)
                :size :small)]
         (abbr-acct-name account)]]
   [:td.text-end.d-none.d-sm-table-cell.value-depth
    [:span {:class (str "value-depth-" (count parent-ids))}
     (currency-format (:account/total-value account))]]
   [:td.text-center.d-none.d-md-table-cell
    [forms/checkbox-input page-state [:bulk-edit :account-ids] {:no-bootstrap? true
                                                                :html {:name "bulk-edit-id"}
                                                                :value id}]]
   [:td.text-center
    [:div.btn-group
<<<<<<< HEAD
     [:button.btn.btn-secondary.btn-sm
      {:on-click #(swap! page-state assoc :view-account account)
       :title "Click here to view transactions for this account."}
      (icon :collection :size :small)]
     [:button.btn.btn-secondary.btn-sm
      {:on-click (fn []
                   (swap! page-state assoc :selected account)
                   (set-focus "parent-id"))
       :title "Click here to edit this account."}
      (icon :pencil :size :small)]
     [:button.btn.btn-secondary
      {:on-click #(swap! page-state
                         assoc
                         :allocation
                         {:account (prepare-for-allocation account)
                          :cash (:account/value account)
                          :withdrawal 0M})
       :disabled (not (:trading system-tags))
       :title "Click here to manage asset allocation for this account."}
      (icon (if (:trading system-tags)
              :pie-chart-fill
              :pie-chart)
            :size :small)]
     [:button.btn.btn-danger.btn-sm
      {:on-click #(delete account)
       :title "Click here to remove this account."}
=======
     [:button.btn.btn-secondary.btn-sm {:on-click #(swap! page-state assoc :view-account account)
                                    :title "Click here to view transactions for this account."}
      (icon :collection :size :small)]
     [:button.btn.btn-secondary.btn-sm {:on-click (fn []
                                               (swap! page-state assoc :selected account)
                                               (set-focus "parent-id"))
                                   :title "Click here to edit this account."}
      (icon :pencil :size :small)]
     [:button.btn.btn-secondary {:on-click #(swap! page-state assoc :allocation {:account (prepare-for-allocation account)
                                                                             :cash (:value account)
                                                                             :withdrawal 0M})
                             :disabled (not (system-tags :trading))
                             :title "Click here to manage asset allocation for this account."}
      (icon (if (system-tags :trading)
                 :pie-chart-fill
                 :pie-chart)
               :size :small)]
     [:button.btn.btn-danger.btn-sm {:on-click #(delete account)
                                     :title "Click here to remove this account."}
>>>>>>> 2ce4f417
      (icon :x-circle :size :small)]]]])

(defn- account-type-row
  [account-type group expanded page-state]
  ^{:key (str "account-type" account-type)}
  [:tr.account-type {:id (str "account-type-" account-type)}
   [:td
    [:span.toggle-ctl {:aria-hidden true
                       :on-click #(toggle-account account-type page-state)}
     (icon (if (expanded account-type)
                :chevron-down
                :chevron-right)
              :size :small)]
    (name account-type)]
   [:td.text-end.d-none.d-sm-table-cell
    (currency-format (->> group
                          (map :value)
                          (reduce decimal/+)))]
   [:td {:col-span 2} (html/space)]])

(defn- compare-vec
  [v1 v2]
  (let [r (compare (first v1) (first v2))]
    (if (zero? r)
      (compare-vec (rest v1) (rest v2))
      r)))

(defn- account-rows
  [accounts filter-fn expanded? hide-zero-balances? page-state]
  (->> accounts
       (sort-by :account/path compare-vec)
       (filter (every-pred filter-fn
                           #(not (account-hidden? % expanded? hide-zero-balances?))))
       (map #(account-row %
                          expanded?
                          page-state))))

(defn- account-and-type-rows
  [page-state]
  (let [filter-tags (r/cursor page-state [:filter-tags])
        filter-fn (make-reaction #(cond
                                    (@filter-tags :_untagged) (fn [{:account/keys [user-tags]}]
                                                                (empty? user-tags))
                                    (seq @filter-tags) (fn [{:account/keys [user-tags]}]
                                                         (seq (intersection @filter-tags user-tags)))
                                    :else identity))
        expanded (r/cursor page-state [:expanded])
        hide-zero-balances? (r/cursor page-state [:hide-zero-balances?])]
    (fn []
      (let [grouped (group-by :account/type @accounts)]
        [:tbody
         (->> grouped
              (mapcat (fn [[account-type group]]
                        (cons (account-type-row account-type
                                                group
                                                @expanded
                                                page-state)
                              (account-rows group
                                            @filter-fn
                                            @expanded
                                            @hide-zero-balances?
                                            page-state))))
              doall)]))))

(defn- bulk-save
  [page-state]
  (+busy)
  (let [{{:keys [account-ids
                 merge-user-tags?
                 user-tags]} :bulk-edit} @page-state
        account-ids (if (set? account-ids)
                      account-ids
                      #{account-ids})
        results (atom {:succeeded 0
                       :errors []
                       :completed 0})
        receive-fn (fn [update-fn]
                     (swap! results (fn [state]
                                      (-> state
                                          update-fn
                                          (update-in [:completed] inc))))
                     (when (>= (:completed @results)
                               (count account-ids))
                       (-busy)
                       (swap! page-state #(dissoc % :bulk-edit))
                       (fetch-accounts)
                       (notify/toast "Updated Finished"
                                     (str "Updated "
                                          (:succeeded @results)
                                          " account(s)."))))
        success-fn #(receive-fn (fn [state] (update-in state [:succeeded] inc)))
        error-fn #(receive-fn (fn [state] (update-in state [:errors] conj %)))
        apply-fn (if merge-user-tags?
                   #(update-in % [:account/user-tags] union user-tags)
                   #(assoc % :account/user-tags user-tags))
        to-update (->> account-ids
                       (map @accounts-by-id)
                       (map apply-fn))]
    (doseq [account to-update]
      (accounts/save account
                     :callback -busy
                     :on-success success-fn
                     :on-error error-fn))))

(defn- tag-elem
  [tag {:keys [remove-fn]}]
  (let [tag-name (name tag)]
    ^{:key (str "tag-" tag-name)}
    [:div.tag.account-tag.d-flex
     [:span.me-2 tag-name]
     [:a.ms-auto {:href "#"
                  :title "Click here to remove this tag"
                  :on-click (fn [] (remove-fn tag))}
      (icon :x :size :small)]]))

(defn- tag-elems
  [tags opts]
  [:div.d-flex.mb-3.mt-3
   (if (seq tags)
     (->> tags
          (map #(tag-elem % opts))
          doall)
     [:span.text-muted "None"])])

(defn- tag-search-fn
  [bulk-edit all-user-tags]
  (fn [term callback]
    (let [existing (or (:user-tags @bulk-edit)
                       #{})]
      (->> @all-user-tags
           (remove existing)
           (map name)
           (filter #(string/includes? % term))
           callback))))

(defn- apply-tag
  [bulk-edit tag]
  (swap! bulk-edit #(-> %
                        (update-in [:user-tags] (fnil conj #{}) (keyword tag))
                        (dissoc :working-tag))))

(defn- bulk-edit-form
  [page-state]
  (let [bulk-edit (r/cursor page-state [:bulk-edit])
        user-tags (r/cursor bulk-edit [:user-tags])
        all-user-tags (make-reaction #(->> @accounts
                                           (mapcat :user-tags)
                                           set))]
    (fn []
      [:form {:no-validate true
              :on-submit (fn [e]
                           (.preventDefault e)
                           (bulk-save page-state))}
       [:fieldset
        [:legend "Tags"]
        [forms/typeahead-input
         bulk-edit
         [:working-tag]
         {:search-fn (tag-search-fn bulk-edit all-user-tags)
          :mode :direct
          :html {:on-blur #(when-let [tag (get-in @bulk-edit [:working-tag])]
                             (apply-tag bulk-edit tag))}
          :caption-fn name
          :value-fn name
          :find-fn keyword
          :on-change (fn [tag]
                       (apply-tag bulk-edit tag))}]
        (tag-elems @user-tags {:remove-fn #(swap! user-tags disj %)})]
       [forms/checkbox-field bulk-edit [:merge-user-tags?] {:caption "Keep existing tags"}]
       [button {:html {:title "Click here to apply these changes to the selected accounts."
                       :class "btn-primary"
                       :type :submit}
                :caption "Save"
                :icon :check}]
       [button {:html {:title "Click here to cancel this edit operation."
                       :class "btn-secondary ms-2"
                       :type :button
                       :on-click #(swap! page-state dissoc :bulk-edit)}
                :caption "Cancel"
                :icon :x}]])))

(defn- accounts-table
  [page-state]
  (fn []
    [:table.table.table-hover
     [:thead
      [:tr
       [:th.col-md-6 "Name"]
       [:th.col-md-3.text-end.d-none.d-sm-table-cell "Value"]
       [:th.col-md-1.d-none.d-md-table-cell (html/space)]
       [:th.col-md-2 (html/space)]]]
     (cond
       (seq @accounts)
       [account-and-type-rows page-state]

       @accounts
       [:tbody
        [:tr
         [:td {:col-span 4} "No accounts"]]]

       :else
       [:tbody
        [:tr
         [:td {:col-span 4}
          [:div.d-flex.justify-content-center.m2
           [:div.spinner-border {:role :status}
            [:span.visually-hidden "Loading"]]]]]])]))

(defn- prepare-for-save
  [account]
  ; TODO: Add logic to turn trading attribute into a system tag
  (-> account
      (update-in [:account/type] keyword)
      (update-in [:account/allocations]
                 (fn [allocations]
                   (when allocations
                     (->> allocations
                          (remove (fn [[_ v]] (decimal/zero? v)))
                          (into {})))))))

(defn- save-account
  [page-state]
  (+busy)
  (-> (some #(get-in @page-state %) [[:selected]
                                     [:allocation :account]])
      prepare-for-save
      (accounts/save :callback -busy
                     :on-success (fn [_saved]
                                   (fetch-accounts)
                                   (swap! page-state dissoc :selected :allocation)))))

(defn- account-form
  [page-state]
  (let [account (r/cursor page-state [:selected])
        user-tags (r/cursor account [:account/user-tags])
        all-user-tags (make-reaction #(->> @accounts
                                           (mapcat :account/user-tags)
                                           set))
        commodities (r/cursor page-state [:commodities])
        hide-type? (make-reaction #(-> @account :account/parent :id))]
    (fn []
      (when @account
        [:form {:no-validate true
                :on-submit (fn [e]
                             (.preventDefault e)
                             (v/validate account)
                             (when (v/valid? account)
                               (save-account page-state)))}
         [forms/typeahead-field
          account
          [:account/parent]
          {:search-fn (fn [input callback]
                        (->> @accounts
                             (find-by-path input)
                             callback))
           :on-change (fn [{:account/keys [commodity type]}]
                        (swap! account assoc
                               :account/commodity commodity
                               :account/type type))
           :caption-fn (comp (partial string/join "/") :account/path)
           :find-fn (fn [{:keys [id]} callback]
                      (callback (@accounts-by-id id)))}]
         [forms/select-field account
          [:account/type]
          (map (juxt name humanize) account-types)
          {:hide? hide-type?}]
         [forms/text-field account [:account/name] {:validations #{::v/required}}]
         [forms/typeahead-field
          account
          [:account/commodity]
          {:search-fn (fn [input callback]
                        (callback (cmdts/search input @commodities)))
           :caption-fn cmdts/description
           :find-fn (fn [{:keys [id]} callback]
                      (callback (get-in @commodities [id])))
           :validations #{::v/required}}]
         [forms/checkbox-field
          account
          [:trading]
          {:caption "Check here if this account is used to trade commodities"
           :form-group-attr {:class (when-not (= :asset (:account/type @account)) "d-none")}}]
         [:fieldset
          [:legend "Tags"]
          [forms/typeahead-input
           account
           [:working-tag]
           {:mode :direct
            :search-fn (fn [term callback]
                         (let [existing (or @user-tags #{})]
                           (->> @all-user-tags
                                (remove existing)
                                (map name)
                                (filter #(string/includes? % term))
                                callback)))
            :caption-fn name
            :value-fn name
            :find-fn keyword
            :create-fn keyword
            :on-change (fn [tag]
                         (swap! account #(-> %
                                             (update-in [:account/user-tags] (fnil conj #{}) (keyword tag))
                                             (dissoc :working-tag))))}]
          (tag-elems @user-tags {:remove-fn #(swap! account
                                                    update-in
                                                    [:account/user-tags]
                                                    disj
                                                    %)})]
         [:div
          [button {:html {:type :submit
                          :class "btn-primary"
                          :title "Click here to save the account."}
                   :caption "Save"
                   :icon :check}]
          [button {:html {:on-click #(swap! page-state dissoc :selected)
                          :class "btn-secondary ms-2"
                          :type :button
                          :title "Click here to return to the list of accounts."}
                   :caption "Cancel"
                   :icon :x}]]]))))

(defn- new-transaction
  [page-state]
  (swap! page-state assoc
         :transaction #:transaction{:entity @current-entity
                                    :transaction-date (t/today)
                                    :account (:view-account @page-state)})
  (set-focus "transaction-date"))

(defn- new-trade
  [page-state]
  (swap! page-state assoc
         :trade #:trade{:entity @current-entity
                        :action :buy
                        :date (t/today)
                        :account (:view-account @page-state)})
  (set-focus "transaction-date"))

(defn- new-dividend
  [page-state]
  (swap! page-state assoc
         :trade #:trade{:entity @current-entity
                        :dividend? true
                        :action :buy
                        :date (t/today)
                        :account (:view-account @page-state)})
  (set-focus "transaction-date"))

(defn- account-buttons
  [page-state]
  (let  [transaction (r/cursor page-state [:transaction])]
    (fn []
      [:div.d-flex.justify-content-between
       [:div {:class "btn-group"}
        [:button.btn.btn-primary
         {:title "Click here to enter a transaction."
          :type :button
          :on-click #(new-transaction page-state)
          :disabled (not (nil? @transaction))
          :data-bs-toggle :dropdown
          :aria-expanded :false}
         (icon-with-text :plus "Add")]
        [:button.btn.btn-primary.dropdown-toggle.dropdown-toggle-split
         {:type :button
          :data-bs-toggle :dropdown
          :aria-expanded :false}
         [:span.visually-hidden "Toggle Dropdown"]]
        [:ul.dropdown-menu
         [:li
          [:a.dropdown-item
           {:href "#"
            :on-click #(new-transaction page-state)}
           "Regular"]]
         [:li
          [:a.dropdown-item
           {:href "#"
            :on-click #(new-trade page-state)}
           "Trade"]]
         [:li
          [:a.dropdown-item
           {:href "#"
            :on-click #(new-dividend page-state)}
           "Dividend"]]]]
       [:button.btn.btn-secondary.ms-2.d-none.d-md-block
        {:on-click (fn []
                     (trns/stop-item-loading page-state)
                     (swap! page-state dissoc :items)
                     (recs/load-working-reconciliation page-state)
                     (trns/load-unreconciled-items page-state)
                     (set-focus "end-of-period"))
         :title "Click here to reconcile this account"}
<<<<<<< HEAD
        (icon-with-text :list-check "Reconcile")]
=======
        (icon-with-text :check-square "Reconcile")]
>>>>>>> 2ce4f417
       [:button.btn.btn-secondary.ms-2 {:on-click (fn []
                                                    (trns/stop-item-loading page-state)
                                                    (swap! page-state dissoc
                                                           :view-account
                                                           :items
                                                           :all-items-fetched?))
                                        :title "Click here to return to the account list."}
        (icon-with-text :arrow-left-short "Back")]])))

(defn- refresh-accounts
  [page-state]
  (fetch-accounts
    :post-xf (map (fn [accounts]
                    ; The :view-account might now be stale, e.g., if the new transaction
                    ; changes :latest-transaction-date
                    (let [account (get-in @page-state [:view-account])
                          updated (->> accounts
                                       (filter #(model= account %))
                                       first)]
                      (swap! page-state assoc :view-account updated))
                    accounts))))

(defn- post-transaction-save
  [page-state]
<<<<<<< HEAD
  (fn [_]
    (swap! page-state dissoc :transaction)
    (trns/reset-item-loading page-state)
    (refresh-accounts page-state)))

(defn- expand-trx []
  (fn [trx]
    (-> trx
        v/reset
        (unaccountify (comp @accounts-by-id :id))
        entryfy)))

(defn- collapse-trx
  [page-state]
  (let [account (:view-account @page-state)]
    (fn [trx]
      (-> trx
          v/reset
          unentryfy
          (accountify account)))))
=======
  (comp (refresh-accounts page-state)
        (refresh-items page-state)))

(defn- do-tab-nav
  [mode page-state]
  (let [{:keys [view-account commodities transaction]} @page-state
        unprep-fn (get-in (trns/untransformations)
                          [(trns/mode transaction)])
        prep-fn (get-in (trns/transformations view-account
                                              commodities)
                        [mode])]
    (swap! page-state
           (fn [state]
             (update-in state
                        [:transaction]
                        (comp #(trns/mode % mode)
                              prep-fn
                              unprep-fn))))))

(defn- transaction-form-nav-tab
  [{:keys [mode disabled?]} page-state]
  (let [current-mode (trns/mode (:transaction @page-state))]
    {:label (humanize (name mode))
     :disabled? disabled?
     :id (str "entry-mode-" (name mode))
     :active? (= current-mode mode)
     :nav-fn #(do-tab-nav mode page-state)}))

(defn- neutralize
  [transaction mode]
  (let [f (get-in (trns/untransformations)
                  [mode])]
    (f transaction)))
>>>>>>> 2ce4f417

(defn- transaction-form
  [page-state]
  (let [transaction (r/cursor page-state [:transaction])]
    (fn []
      [:<>
       [:div.d-flex.justify-content-between
        [:h3 (if (:id @transaction)
               "Edit Transaction"
               "New Transaction")]
        (cond
          (accountified? @transaction)
          [:button.btn.btn-dark {:title "Click here to show full transaction details."
                                 :on-click (fn [_]
                                             (swap! transaction (expand-trx)))}
           (icon :arrows-expand)]

          (can-accountify? @transaction)
          [:button.btn.btn-dark {:title "Click here to simplify transaction entry."
                                 :on-click (fn [_]
                                             (swap! transaction (collapse-trx page-state)))}
           (icon :arrows-collapse)])]
       [:div.mt-3
        (let [f (if (accountified? @transaction)
                  trns/simple-transaction-form
                  trns/full-transaction-form)]
          [f page-state :on-save (post-transaction-save page-state)])]
       [:div
        [:button.btn.btn-primary
         {:type :submit
          :form "transaction-form"
          :title "Click here to save the transaction"}
         (icon-with-text :check "Save")]
        [:button.btn.btn-secondary.ms-2
         {:on-click #(swap! page-state dissoc :transaction)
          :title "Click here to cancel this transaction"}
         (icon-with-text :x "Cancel")]]])))

(defn- trade-form
  [page-state]
  (let [dividend? (r/cursor page-state [:trade :trade/dividend?])]
    (fn []
      [:<>
       [:h3 (if @dividend? "Reinvest Dividend" "New Trade")]
       [:div.mt-3
        [trns/trade-transaction-form page-state :on-save (post-transaction-save page-state)]]
       [:div
        [:button.btn.btn-primary
         {:type :submit
          :form "trade-form"
          :title "Click here to record this trade"}
         (icon-with-text :check "Save")]
        [:button.btn.btn-secondary.ms-2
         {:on-click #(swap! page-state dissoc :trade)
          :title "Click here to cancel this trade"}
         (icon-with-text :x "Cancel")]]])))

(defn- check-all-items
  ([page-state]  (check-all-items page-state true))
  ([page-state checked?]
  (swap! page-state
         update-in
         [:reconciliation :item-refs]
         merge
         (->> (:items @page-state)
              (map (comp #(vector % checked?)
                         :id))
              (into {})))))

(defn- uncheck-all-items
  [page-state]
  (check-all-items page-state false))

(defn- transaction-item-list
  [page-state]
  (let [ctl-chan (r/cursor page-state [:ctl-chan])
        all-items-fetched? (r/cursor page-state [:all-items-fetched?])
        reconciliation (r/cursor page-state [:reconciliation])]
    (fn []
      [:<>
       [:div.d-flex.flex-row-reverse {:class (when-not @reconciliation "d-none")}
        [:button.btn.btn-secondary {:on-click #(check-all-items page-state)
                                :title "Click here to mark all items as reconciled"}
         (icon :check-box :size :small)]
        [:button.btn.btn-secondary.ms-2 {:on-click #(uncheck-all-items page-state)
                                     :title "Click here to mark all items as unreconciled"}
         (icon :unchecked-box :size :small)]]

       [:div.d-flex.flex-column.h-75
        [:div#items-container.flex-grow-1.overflow-auto {:style {:height "0"}}
         [trns/items-table page-state]]
        [:div.d-flex.mt-2 {:style {:flex :none}}
         [account-buttons page-state]
         [:span.ms-auto
          [load-on-scroll {:target "items-container"
                           :all-items-fetched? @all-items-fetched?
                           :load-fn #(go (>! @ctl-chan :fetch))}]]]]])))

(defn- currency-account-details
  [page-state]
  (let [transaction (r/cursor page-state [:transaction])
        trade (r/cursor page-state [:trade])
        reconciliation (r/cursor page-state [:reconciliation])
        attachments-item (r/cursor page-state [:attachments-item])
        selected-attachment (r/cursor page-state [:selected-attachment])]
    (trns/init-item-loading page-state)
    (fn []
      (cond
        @transaction         [transaction-form page-state]
        @trade               [trade-form page-state]
        @reconciliation      [:div.row
                              [:div.col
                               [transaction-item-list page-state]]
                              [:div.col
                               [recs/reconciliation-form page-state]]]
        @selected-attachment [atts/attachment-form page-state]
        @attachments-item    [atts/attachments-card page-state]
        :else                [transaction-item-list page-state]))))

(defn- lots-table
  [page-state]
  (let [lots (r/cursor page-state [:lots])
        prices (r/cursor page-state [:prices])
        latest-price (make-reaction #(->> @prices
                                          (sort-by :price/trade-date t/after?)
                                          first))
        total-shares (make-reaction #(->> @lots
                                          (map :lot/shares-owned)
                                          (reduce decimal/+)))
        total-value (make-reaction #(decimal/* (or @total-shares
                                                   (decimal/zero))
                                               (or (:price/price @latest-price)
                                                   (decimal/zero))))
        total-cost (make-reaction #(->> @lots
                                        (map (fn [{:lot/keys [purchase-price shares-owned]}]
                                               (* purchase-price shares-owned)))
                                        (reduce +)))
        gain-loss (make-reaction #(- @total-value @total-cost))]
    (fn []
      [:table.table.table-hover.table-borderless
       [:thead
        [:tr
         [:th.text-end "Purchase Date"]
         [:th.text-end "Shares Purchased"]
         [:th.text-end "Shares Owned"]
         [:th.text-end "Purchase Price"]
         [:th.text-end "Gn/Ls"]
         [:th.text-end "Gn/Ls %"]]]
       [:tbody
        (doall (for [lot (sort-by (comp serialize-date :lot/purchase-date) @lots)]
                 (let [g-l (- (* (:price/price @latest-price)
                                 (:lot/shares-owned lot))
                              (* (:lot/purchase-price lot)
                                 (:lot/shares-owned lot)))]
                   ^{:key (str "lot-" (:id lot))}
                   [:tr
                    [:td.text-end (format-date (:lot/purchase-date lot))]
                    [:td.text-end (format-decimal (:lot/shares-purchased lot) 4)]
                    [:td.text-end (format-decimal (:lot/shares-owned lot) 4)]
                    [:td.text-end (format-decimal (:lot/purchase-price lot) 2)]
                    [:td.text-end
                     {:class (if (>= g-l 0M)
                               "text-success"
                               "text-danger")}
                     (format-decimal g-l)]
                    [:td.text-end
                     {:class (if (>= @gain-loss 0M)
                               "text-success"
                               "text-danger")}
                     (format-percent (/ g-l
                                        (* (:lot/shares-purchased lot)
                                           (:lot/purchase-price lot)))
                                     3)]])))]
       [:tfoot
        [:tr
         [:td.text-end {:col-span 2}
          (when @latest-price
            (gstr/format "(%s as of %s)"
                         (currency-format (:price/price @latest-price))
                         (format-date (:price/trade-date @latest-price))))]
         [:td.text-end (format-decimal @total-shares 4)]
         [:td.text-end (currency-format @total-value)]
         [:td.text-end {:class (if (>= @gain-loss 0M) "text-success" "text-danger")}
          (currency-format @gain-loss)]
         [:td.text-end {:class (if (>= @gain-loss 0M) "text-success" "text-danger")}
          (format-percent (/ @gain-loss
                             @total-cost)
                          3)]]]])))

(defn- tradable-account-items
  [page-state]
  (let [current-nav (r/atom :lots)
        account (r/cursor page-state [:view-account])
        {:account/keys [parent
                        entity
                        commodity
                        earliest-transaction-date
                        latest-transaction-date]} @account]
    (lots/select #:lot{:account parent
                       :commodity commodity
                       :shares-owned [:!= 0]}
                 :on-success #(swap! page-state assoc :lots %))
    (prices/select #:price{:commodity commodity
                           :trade-date [earliest-transaction-date
                                        (t/plus latest-transaction-date
                                                (t/days 1))]}
                   :on-success #(swap! page-state assoc :prices %))
    (fn []
      [:section
       (bs/nav-tabs [{:id :lots-nav
                      :label "Lots"
                      :elem-key :lots
                      :active? (= :lots @current-nav)
                      :nav-fn #(reset! current-nav :lots)}
                     {:id :transactions-nav
                      :label "Transactions"
                      :elem-key :transactions
                      :active? (= :transactions @current-nav)
                      :nav-fn #(reset! current-nav :transactions)}])
       (case @current-nav
         :lots         [lots-table page-state]
         :transactions [trns/fund-transactions-table page-state])
       [:div.row
        [:div.col-md-6
         [:button.btn.btn-primary
          {:title "Click here to buy or sell this commodity."
           :on-click (fn []
                       (swap! page-state
                              assoc
                              :trade
                              #:trade{:date (t/today)
                                      :action :buy
                                      :entity entity
                                      :account parent
                                      :commodity commodity
                                      :commodity-account @account})
                       (set-focus "trade-date"))}
          (icon-with-text :plus "Buy/Sell")]
<<<<<<< HEAD
         [:button.btn.btn-secondary.ms-2
          {:title "Click here to return the the account list."
           :on-click #(swap! page-state dissoc :view-account)}
=======
         (html/space)
         [:button.btn.btn-secondary {:title "Click here to return the the account list."
                                 :on-click #(swap! page-state dissoc :view-account)}
>>>>>>> 2ce4f417
          (icon-with-text :arrow-left-short "Back")]]]])))

(defn- tradable-account-details
  [page-state]
  (fn []
    [tradable-account-items page-state]))

(defn- account-details
  [page-state]
  (let [account (r/cursor page-state [:view-account])
        system-tags (r/cursor account [:account/system-tags])]
    (fn []
      (when @account
        (cond
          (:tradable @system-tags) [tradable-account-details page-state]
          :else [currency-account-details page-state])))))

(defn- asset-allocation-row
  [{:keys [account
           adj-value
           target-value
           current-value
           current-percentage]}
   parent
   hide-zero-balances?]
  ^{:key (str "asset-allocation-row-" (:id account))}
  [:tr {:class (when (and (decimal/zero? (:quantity account))
                          hide-zero-balances?)
                 "d-none")}
   [:td (:account/name account)]
   [:td.text-end [forms/decimal-input parent [:account/allocations (:id account)]]]
   [:td.text-end.d-none.d-lg-table-cell (currency-format target-value)]
   [:td.text-end.d-none.d-lg-table-cell (format-percent current-percentage)]
   [:td.text-end.d-none.d-lg-table-cell (currency-format current-value)]
   [:td.text-end (currency-format adj-value)]])

(defn- asset-allocation
  [page-state]
  (let [allocation (r/cursor page-state [:allocation])
        account (r/cursor allocation [:account])
        cash (r/cursor allocation [:cash])
        withdrawal (r/cursor allocation [:withdrawal])
        allocations (make-reaction #(when (and @cash @withdrawal)
                                      (sort-by (comp :account/name :account)
                                               (allocate @account
                                                         @accounts-by-id
                                                         :cash @cash
                                                         :withdrawal @withdrawal))))
        total-percent (make-reaction #(decimal// (reduce decimal/+ 0M (vals (:account/allocations @account)))
                                                 100M))
        unallocated (make-reaction #(decimal/- 1M @total-percent))
        total-percent-class (make-reaction #(if (decimal/zero? @unallocated)
                                              "text-success"
                                              "text-danger"))
        hide-zero-balances? (r/cursor page-state [:hide-zero-balances?])]
    (fn []
      [:form#allocation-form
       {:no-validate true
        :on-submit (fn [e]
                     (println "on-submit")
                     (.preventDefault e)
                     (save-account page-state))}
       [:div
        [:h2 "Asset Allocation for " (:name @account) " " (currency-format (:total-value @account))]
        [:div.row
         [:div.col-md-6
          [:table.table.table-borderless
           [:tbody
            [:tr
             [:th {:scope :row} "Cash"]
             [:td (currency-format (:quantity @account))]]
            [:tr
             [:th {:scope :row} "Cash to reserve"]
             [:td
              [forms/decimal-input allocation [:cash]]]]
            [:tr
             [:th {:scope :row} "Cash to withdraw"]
             [:td
              [forms/decimal-input allocation [:withdrawal]]]]]]]]
        [:table.table
         [:thead
          [:tr
           [:th "Account"]
           [:th.text-end "Target %"]
           [:th.text-end.d-none.d-lg-table-cell "Target $"]
           [:th.text-end.d-none.d-lg-table-cell  "Current %"]
           [:th.text-end.d-none.d-lg-table-cell  "Current $"]
           [:th.text-end.text-nowrap "Adj. $"]]]
         [:tbody
          (if (seq @allocations)
            (->> @allocations
                 (map #(asset-allocation-row % account @hide-zero-balances?))
                 doall)
            [:tr [:td {:col-span 6} "This account has no child accounts."]])]
         [:tfoot
          [:tr
           [:td (html/space)]
           [:td {:col-span 5 :class @total-percent-class} (format-percent @total-percent)]]]]
        [:div
         [button
          {:html {:title "Click here to save these allocations."
                  :type :submit
                  :class "btn btn-primary"}
           :icon :check
           :caption "Save"}]
         [button
          {:html {:title "Click here to to cancel and return to the account list."
                  :type :button
                  :class "btn btn-secondary ms-2"
                  :on-click #(swap! page-state dissoc :allocation)}
           :icon :x-circle
           :caption "Cancel"}]]]])))

(defn- load-commodities
  [page-state]
  (+busy)
  (commodities/select {}
                      :on-success #(swap! page-state
                                          assoc
                                          :commodities (index-by :id %))
                      :callback -busy))

(defn- account-filter
  [page-state]
  (let [all-tags (make-reaction #(->> @accounts
                                      (mapcat :account/user-tags)
                                      set))
        tag-items (make-reaction #(cons [:_untagged "untagged"]
                                        (map name
                                             @all-tags)))
        selected (r/cursor page-state [:selected])
        view-account (r/cursor page-state [:view-account])
        hide? (make-reaction #(or @selected @view-account))]
    (fn []
      [:div.accounts-options {:class (when @hide? "d-none")}
       [:div.form-check.mb-1
        [forms/checkbox-input
         page-state
         [:hide-zero-balances?]
         {:caption "Hide Zero-Balance Accounts"}]
        [:label.form-check-label {:for "hide-zero-balances"}
         "Hide zero balances"]]
       [forms/checkbox-inputs
        page-state
        [:filter-tags]
        tag-items
        {:container-html {:class ["d-flex flex-column"]}
         :input-container-html {:class "mb-1"}}]])))

(defn- account-filter-toggle []
  [:button.btn.btn-dark {:type :button
                         :data-bs-toggle "offcanvas"
                         :data-bs-target "#account-filter"
                         :aria-controls "account-filter"}
   (icon :funnel :size :small)])

(defn- any-non-zero-balances?
  ([] (any-non-zero-balances? @accounts))
  ([accounts]
   (->> accounts
        (map :account/value)
        (not-every? #(= 0 %)))))

(defn- index []
  (let [page-state (r/atom {:expanded #{}
                            :hide-zero-balances? (any-non-zero-balances?)
                            :filter-tags #{}
                            :ctl-chan (chan)})
        commodities (r/cursor page-state [:commodities])
        default-commodity (make-reaction
                            #(when (seq @commodities)
                               (when-let [id (get-in @current-entity
                                                     [:entity/settings
                                                      :settings/default-commodity-id])]
                                 (get-in @commodities [id]))))
        view-account (r/cursor page-state [:view-account])
        selected (r/cursor page-state [:selected])
        allocation-account (r/cursor page-state [:allocation :account])
        bulk-select (r/cursor page-state [:bulk-edit :account-ids])
        hide-table? (make-reaction #(or @selected @view-account @allocation-account))
        hide-funnel? (make-reaction #(or @selected @view-account))]
    (load-commodities page-state)
    (add-watch current-entity
               ::index
               (fn [_ _ _ accts]
                 (swap! page-state
                        #(-> %
                             (dissoc :selected
                                     :view-account
                                     :commodities
                                     :all-items-fetched?
                                     :items)
                             (assoc
                               :expanded #{}
                               :filter-tags #{}
                               :hide-zero-balances? (any-non-zero-balances? accts))))
                 (load-commodities page-state)))
    (fn []
      [:div.h-100
       [:div.row
        [:div.col-lg-8
<<<<<<< HEAD
         [:div.d-flex.justify-content-between.align-items-center
          [:h1.mt-3.accounts-title.me-auto (str "Accounts" (when @view-account
                                                             (str " - " (:account/name @view-account))))]
          (when-not @hide-funnel? (account-filter-toggle))]]]

       [:div#account-filter.offcanvas.offcanvas-end {:tab-index -1}
        [:div.offcanvas-header
         [:h3.off-canvas-title "Filter"]
         [:button.btn-close.text-reset {:data-bs-dismiss "offcanvas"
                                        :aria-label "Close"}]]
        [:div.offcanvas-body [account-filter page-state]]]

       [:div.row {:class (when @hide-table? "d-none")}
        [:div.col-lg-8
         [accounts-table page-state]
         [button {:html {:class "btn-primary"
                         :on-click (fn []
                                     (swap! page-state
                                            assoc :selected
                                            {:account/entity @current-entity
                                             :account/type "asset"
                                             :account/commodity @default-commodity})
                                     (set-focus "parent-id"))
                         :disabled @busy?}
                  :caption "Add"
                  :icon :plus}]]
        (when (seq @bulk-select)
          [:div.col-lg-4
           [bulk-edit-form page-state]])]
       [:div.row {:class (when-not @selected "d-none")}
        [:div.col-md-6
         [:h2 (if (:id @selected) "Edit" "New")]
         [account-form page-state]]]
=======
         [:div.d-flex
          [:h1.accounts-title.me-auto (str "Accounts" (when @view-account
                                                        (str " - " (:name @view-account))))]
          [:button.btn.btn-dark {:type :button
                                 :class (when @hide-funnel? "d-none")
                                 :data-bs-toggle "offcanvas"
                                 :data-bs-target "#account-filter"
                                 :aria-controls "account-filter"}
           (icon :funnel :size :small)]]]]
       [account-filter-container page-state]
       [accounts-table page-state]
       [account-form page-state]
>>>>>>> 2ce4f417
       [account-details page-state]
       (when @allocation-account
         [asset-allocation page-state])])))

(secretary/defroute "/accounts" []
  (swap! app-state assoc :page #'index))<|MERGE_RESOLUTION|>--- conflicted
+++ resolved
@@ -130,7 +130,6 @@
                                                                 :value id}]]
    [:td.text-center
     [:div.btn-group
-<<<<<<< HEAD
      [:button.btn.btn-secondary.btn-sm
       {:on-click #(swap! page-state assoc :view-account account)
        :title "Click here to view transactions for this account."}
@@ -157,27 +156,6 @@
      [:button.btn.btn-danger.btn-sm
       {:on-click #(delete account)
        :title "Click here to remove this account."}
-=======
-     [:button.btn.btn-secondary.btn-sm {:on-click #(swap! page-state assoc :view-account account)
-                                    :title "Click here to view transactions for this account."}
-      (icon :collection :size :small)]
-     [:button.btn.btn-secondary.btn-sm {:on-click (fn []
-                                               (swap! page-state assoc :selected account)
-                                               (set-focus "parent-id"))
-                                   :title "Click here to edit this account."}
-      (icon :pencil :size :small)]
-     [:button.btn.btn-secondary {:on-click #(swap! page-state assoc :allocation {:account (prepare-for-allocation account)
-                                                                             :cash (:value account)
-                                                                             :withdrawal 0M})
-                             :disabled (not (system-tags :trading))
-                             :title "Click here to manage asset allocation for this account."}
-      (icon (if (system-tags :trading)
-                 :pie-chart-fill
-                 :pie-chart)
-               :size :small)]
-     [:button.btn.btn-danger.btn-sm {:on-click #(delete account)
-                                     :title "Click here to remove this account."}
->>>>>>> 2ce4f417
       (icon :x-circle :size :small)]]]])
 
 (defn- account-type-row
@@ -568,11 +546,7 @@
                      (trns/load-unreconciled-items page-state)
                      (set-focus "end-of-period"))
          :title "Click here to reconcile this account"}
-<<<<<<< HEAD
         (icon-with-text :list-check "Reconcile")]
-=======
-        (icon-with-text :check-square "Reconcile")]
->>>>>>> 2ce4f417
        [:button.btn.btn-secondary.ms-2 {:on-click (fn []
                                                     (trns/stop-item-loading page-state)
                                                     (swap! page-state dissoc
@@ -597,7 +571,6 @@
 
 (defn- post-transaction-save
   [page-state]
-<<<<<<< HEAD
   (fn [_]
     (swap! page-state dissoc :transaction)
     (trns/reset-item-loading page-state)
@@ -618,41 +591,6 @@
           v/reset
           unentryfy
           (accountify account)))))
-=======
-  (comp (refresh-accounts page-state)
-        (refresh-items page-state)))
-
-(defn- do-tab-nav
-  [mode page-state]
-  (let [{:keys [view-account commodities transaction]} @page-state
-        unprep-fn (get-in (trns/untransformations)
-                          [(trns/mode transaction)])
-        prep-fn (get-in (trns/transformations view-account
-                                              commodities)
-                        [mode])]
-    (swap! page-state
-           (fn [state]
-             (update-in state
-                        [:transaction]
-                        (comp #(trns/mode % mode)
-                              prep-fn
-                              unprep-fn))))))
-
-(defn- transaction-form-nav-tab
-  [{:keys [mode disabled?]} page-state]
-  (let [current-mode (trns/mode (:transaction @page-state))]
-    {:label (humanize (name mode))
-     :disabled? disabled?
-     :id (str "entry-mode-" (name mode))
-     :active? (= current-mode mode)
-     :nav-fn #(do-tab-nav mode page-state)}))
-
-(defn- neutralize
-  [transaction mode]
-  (let [f (get-in (trns/untransformations)
-                  [mode])]
-    (f transaction)))
->>>>>>> 2ce4f417
 
 (defn- transaction-form
   [page-state]
@@ -891,15 +829,9 @@
                                       :commodity-account @account})
                        (set-focus "trade-date"))}
           (icon-with-text :plus "Buy/Sell")]
-<<<<<<< HEAD
          [:button.btn.btn-secondary.ms-2
           {:title "Click here to return the the account list."
            :on-click #(swap! page-state dissoc :view-account)}
-=======
-         (html/space)
-         [:button.btn.btn-secondary {:title "Click here to return the the account list."
-                                 :on-click #(swap! page-state dissoc :view-account)}
->>>>>>> 2ce4f417
           (icon-with-text :arrow-left-short "Back")]]]])))
 
 (defn- tradable-account-details
@@ -1101,7 +1033,6 @@
       [:div.h-100
        [:div.row
         [:div.col-lg-8
-<<<<<<< HEAD
          [:div.d-flex.justify-content-between.align-items-center
           [:h1.mt-3.accounts-title.me-auto (str "Accounts" (when @view-account
                                                              (str " - " (:account/name @view-account))))]
@@ -1135,20 +1066,6 @@
         [:div.col-md-6
          [:h2 (if (:id @selected) "Edit" "New")]
          [account-form page-state]]]
-=======
-         [:div.d-flex
-          [:h1.accounts-title.me-auto (str "Accounts" (when @view-account
-                                                        (str " - " (:name @view-account))))]
-          [:button.btn.btn-dark {:type :button
-                                 :class (when @hide-funnel? "d-none")
-                                 :data-bs-toggle "offcanvas"
-                                 :data-bs-target "#account-filter"
-                                 :aria-controls "account-filter"}
-           (icon :funnel :size :small)]]]]
-       [account-filter-container page-state]
-       [accounts-table page-state]
-       [account-form page-state]
->>>>>>> 2ce4f417
        [account-details page-state]
        (when @allocation-account
          [asset-allocation page-state])])))
