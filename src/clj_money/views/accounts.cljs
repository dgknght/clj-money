(ns clj-money.views.accounts
  (:require [clojure.string :as string]
            [clojure.set :refer [union
                                 intersection]]
            [cljs.pprint :refer [pprint]]
            [goog.string :as gstr]
            [reagent.core :as r]
            [reagent.ratom :refer [make-reaction]]
            [reagent.format :refer [currency-format]]
            [secretary.core :as secretary :include-macros true]
            [cljs.core.async :refer [chan >! go]]
            [cljs-time.core :as t]
            [dgknght.app-lib.core :refer [index-by]]
            [dgknght.app-lib.web :refer [serialize-date
                                         format-percent
                                         format-date
                                         format-decimal]]
            [dgknght.app-lib.inflection :refer [humanize]]
            [dgknght.app-lib.dom :refer [set-focus]]
            [dgknght.app-lib.html :as html]
            [dgknght.app-lib.decimal :as decimal]
            [dgknght.app-lib.forms :as forms]
            [dgknght.app-lib.forms-validation :as v]
            [dgknght.app-lib.notifications :as notify]
            [dgknght.app-lib.bootstrap-5 :as bs]
            [clj-money.util :as util :refer [model=]]
            [clj-money.icons :refer [icon
                                     icon-with-text]]
            [clj-money.components :refer [load-on-scroll
                                          button]]
            [clj-money.api.commodities :as commodities]
            [clj-money.api.accounts :as accounts]
            [clj-money.api.lots :as lots]
            [clj-money.api.prices :as prices]
            [clj-money.cached-accounts :refer [fetch-accounts]]
            [clj-money.commodities :as cmdts]
            [clj-money.accounts :refer [account-types
                                        allocate
                                        find-by-path]]
            [clj-money.state :refer [app-state
                                     current-entity
                                     accounts
                                     accounts-by-id
                                     +busy
                                     -busy
                                     busy?]]
            [clj-money.transactions :refer [accountify
                                            unaccountify
                                            accountified?
                                            can-accountify?
                                            entryfy
                                            unentryfy]]
            [clj-money.views.transactions :as trns]
            [clj-money.views.reconciliations :as recs]
            [clj-money.views.attachments :as atts]))

(defn- delete
  [account]
  (when (js/confirm (str "Are you sure you want to delete the account " (:account/name account) "?"))
    (+busy)
    (accounts/delete account
                     :callback -busy
<<<<<<< HEAD
                     :on-success (fn [_]
                                   (fetch-accounts)))))
=======
                     :on-success fetch-accounts)))
>>>>>>> 1f4169f3

(defn- toggle-account
  [id page-state]
  (swap! page-state update-in [:expanded] (fn [expanded]
                                            (if (expanded id)
                                              (disj expanded id)
                                              (conj expanded id)))))

(defn- recently-created?
  [{:account/keys [created-at]}]
  (t/before?
   (t/now)
   (t/plus created-at (t/days 1))))

(defn- account-hidden?
  [{:account/keys [parent-ids] :as account} expanded hide-zero-balances?]
  (or (and hide-zero-balances?
           (decimal/zero? (decimal/+ (:account/value account)
                                     (:account/children-value account)))
           (not (recently-created? account)))
      (not (expanded (:account/type account)))
      (and (seq parent-ids)
           (not-every? expanded parent-ids))))

(defn- abbr-acct-name
  [account]
  [:span.text-truncate {:title (:account/name account)
                        :data-bs-toggle :tooltip
                        :data-bs-placement :top}
   (:account/name account)])

(defn- prepare-for-allocation
  [{:account/keys [children-value allocations] :as account}]
  (if allocations
    account
    (assoc account
           :account/allocations
           (->> @accounts
                (filter #(model= account
                                 (:account/parent %)))
                (reduce #(assoc %1
                                (:id %2)
                                (decimal/* 100M
                                           (decimal// (:account/total-value %2)
                                                      children-value)))
                        {})))))

(defn- account-row
  [{:keys [id] :account/keys [parent-ids system-tags] :as account} expanded page-state]
  ^{:key (str "account-" id)}
  [:tr.align-middle
   [:td [:span.account-depth {:class (str "account-depth-" (count parent-ids))}
         [:span.toggle-ctl {:on-click #(toggle-account id page-state)
                            :class (when-not (:account/has-children? account)
                                     "invisible")}
          (icon (if (expanded id)
                  :chevron-down
                  :chevron-right)
                :size :small)]
         (abbr-acct-name account)]]
   [:td.text-end.d-none.d-sm-table-cell.value-depth
    [:span {:class (str "value-depth-" (count parent-ids))}
     (currency-format (:account/total-value account))]]
   [:td.text-center.d-none.d-md-table-cell
    [forms/checkbox-input page-state [:bulk-edit :account-ids] {:no-bootstrap? true
                                                                :html {:name "bulk-edit-id"}
                                                                :value id}]]
   [:td.text-center
    [:div.btn-group
     [:button.btn.btn-secondary.btn-sm
      {:on-click #(swap! page-state assoc :view-account account)
       :title "Click here to view transactions for this account."}
      (icon :collection :size :small)]
     [:button.btn.btn-secondary.btn-sm
      {:on-click (fn []
                   (swap! page-state assoc :selected account)
                   (set-focus "parent-id"))
       :title "Click here to edit this account."}
      (icon :pencil :size :small)]
     [:button.btn.btn-secondary
      {:on-click #(swap! page-state
                         assoc
                         :allocation
                         {:account (prepare-for-allocation account)
                          :cash (:account/value account)
                          :withdrawal 0M})
       :disabled (not (:trading system-tags))
       :title "Click here to manage asset allocation for this account."}
      (icon (if (:trading system-tags)
              :pie-chart-fill
              :pie-chart)
            :size :small)]
     [:button.btn.btn-danger.btn-sm
      {:on-click #(delete account)
       :title "Click here to remove this account."}
      (icon :x-circle :size :small)]]]])

(defn- account-type-row
  [account-type group expanded page-state]
  ^{:key (str "account-type" account-type)}
  [:tr.account-type {:id (str "account-type-" account-type)}
   [:td
    [:span.toggle-ctl {:aria-hidden true
                       :on-click #(toggle-account account-type page-state)}
     (icon (if (expanded account-type)
                :chevron-down
                :chevron-right)
              :size :small)]
    (name account-type)]
   [:td.text-end.d-none.d-sm-table-cell
    (currency-format (->> group
                          (map :value)
                          (reduce decimal/+)))]
   [:td {:col-span 2} (html/space)]])

(defn- compare-vec
  [v1 v2]
  (let [r (compare (first v1) (first v2))]
    (if (zero? r)
      (compare-vec (rest v1) (rest v2))
      r)))

(defn- account-rows
  [accounts filter-fn expanded? hide-zero-balances? page-state]
  (->> accounts
       (sort-by :account/path compare-vec)
       (filter (every-pred filter-fn
                           #(not (account-hidden? % expanded? hide-zero-balances?))))
       (map #(account-row %
                          expanded?
                          page-state))))

(defn- account-and-type-rows
  [page-state]
  (let [filter-tags (r/cursor page-state [:filter-tags])
        filter-fn (make-reaction #(cond
                                    (@filter-tags :_untagged) (fn [{:account/keys [user-tags]}]
                                                                (empty? user-tags))
                                    (seq @filter-tags) (fn [{:account/keys [user-tags]}]
                                                         (seq (intersection @filter-tags user-tags)))
                                    :else identity))
        expanded (r/cursor page-state [:expanded])
        hide-zero-balances? (r/cursor page-state [:hide-zero-balances?])]
    (fn []
      (let [grouped (group-by :account/type @accounts)]
        [:tbody
         (->> grouped
              (mapcat (fn [[account-type group]]
                        (cons (account-type-row account-type
                                                group
                                                @expanded
                                                page-state)
                              (account-rows group
                                            @filter-fn
                                            @expanded
                                            @hide-zero-balances?
                                            page-state))))
              doall)]))))

(defn- bulk-save
  [page-state]
  (+busy)
  (let [{{:keys [account-ids
                 merge-user-tags?
                 user-tags]} :bulk-edit} @page-state
        account-ids (if (set? account-ids)
                      account-ids
                      #{account-ids})
        results (atom {:succeeded 0
                       :errors []
                       :completed 0})
        receive-fn (fn [update-fn]
                     (swap! results (fn [state]
                                      (-> state
                                          update-fn
                                          (update-in [:completed] inc))))
                     (when (>= (:completed @results)
                               (count account-ids))
                       (-busy)
                       (swap! page-state #(dissoc % :bulk-edit))
                       (fetch-accounts)
                       (notify/toast "Updated Finished"
                                     (str "Updated "
                                          (:succeeded @results)
                                          " account(s)."))))
        success-fn #(receive-fn (fn [state] (update-in state [:succeeded] inc)))
        error-fn #(receive-fn (fn [state] (update-in state [:errors] conj %)))
        apply-fn (if merge-user-tags?
                   #(update-in % [:account/user-tags] union user-tags)
                   #(assoc % :account/user-tags user-tags))
        to-update (->> account-ids
                       (map @accounts-by-id)
                       (map apply-fn))]
    (doseq [account to-update]
<<<<<<< HEAD
      (accounts/update account
                       {:on-success success-fn
                        :on-error error-fn}))))
=======
      (accounts/save account
                     :callback -busy
                     :on-success success-fn
                     :on-error error-fn))))
>>>>>>> 1f4169f3

(defn- tag-elem
  [tag {:keys [remove-fn]}]
  (let [tag-name (name tag)]
    ^{:key (str "tag-" tag-name)}
    [:div.tag.account-tag.d-flex
     [:span.me-2 tag-name]
     [:a.ms-auto {:href "#"
                  :title "Click here to remove this tag"
                  :on-click (fn [] (remove-fn tag))}
      (icon :x :size :small)]]))

(defn- tag-elems
  [tags opts]
  [:div.d-flex.mb-3.mt-3
   (if (seq tags)
     (->> tags
          (map #(tag-elem % opts))
          doall)
     [:span.text-muted "None"])])

(defn- tag-search-fn
  [bulk-edit all-user-tags]
  (fn [term callback]
    (let [existing (or (:user-tags @bulk-edit)
                       #{})]
      (->> @all-user-tags
           (remove existing)
           (map name)
           (filter #(string/includes? % term))
           callback))))

(defn- apply-tag
  [bulk-edit tag]
  (swap! bulk-edit #(-> %
                        (update-in [:user-tags] (fnil conj #{}) (keyword tag))
                        (dissoc :working-tag))))

(defn- bulk-edit-form
  [page-state]
  (let [bulk-edit (r/cursor page-state [:bulk-edit])
        user-tags (r/cursor bulk-edit [:user-tags])
        all-user-tags (make-reaction #(->> @accounts
                                           (mapcat :user-tags)
                                           set))]
    (fn []
      [:form {:no-validate true
              :on-submit (fn [e]
                           (.preventDefault e)
                           (bulk-save page-state))}
       [:fieldset
        [:legend "Tags"]
        [forms/typeahead-input
         bulk-edit
         [:working-tag]
         {:search-fn (tag-search-fn bulk-edit all-user-tags)
          :mode :direct
          :html {:on-blur #(when-let [tag (get-in @bulk-edit [:working-tag])]
                             (apply-tag bulk-edit tag))}
          :caption-fn name
          :value-fn name
          :find-fn keyword
          :on-change (fn [tag]
                       (apply-tag bulk-edit tag))}]
        (tag-elems @user-tags {:remove-fn #(swap! user-tags disj %)})]
       [forms/checkbox-field bulk-edit [:merge-user-tags?] {:caption "Keep existing tags"}]
       [button {:html {:title "Click here to apply these changes to the selected accounts."
                       :class "btn-primary"
                       :type :submit}
                :caption "Save"
                :icon :check}]
       [button {:html {:title "Click here to cancel this edit operation."
                       :class "btn-secondary ms-2"
                       :type :button
                       :on-click #(swap! page-state dissoc :bulk-edit)}
                :caption "Cancel"
                :icon :x}]])))

(defn- accounts-table
  [page-state]
  (fn []
    [:table.table.table-hover
     [:thead
      [:tr
       [:th.col-md-6 "Name"]
       [:th.col-md-3.text-end.d-none.d-sm-table-cell "Value"]
       [:th.col-md-1.d-none.d-md-table-cell (html/space)]
       [:th.col-md-2 (html/space)]]]
     (cond
       (seq @accounts)
       [account-and-type-rows page-state]

       @accounts
       [:tbody
        [:tr
         [:td {:col-span 4} "No accounts"]]]

       :else
       [:tbody
        [:tr
         [:td {:col-span 4}
          [:div.d-flex.justify-content-center.m2
           [:div.spinner-border {:role :status}
            [:span.visually-hidden "Loading"]]]]]])]))

(defn- prepare-for-save
  [account]
  ; TODO: Add logic to turn trading attribute into a system tag
  (-> account
      (update-in [:account/type] keyword)
      (update-in [:account/allocations]
                 (fn [allocations]
                   (when allocations
                     (->> allocations
                          (remove (fn [[_ v]] (decimal/zero? v)))
                          (into {})))))))

(defn- save-account
  [page-state]
  (+busy)
  (-> (some #(get-in @page-state %) [[:selected]
                                     [:allocation :account]])
      prepare-for-save
<<<<<<< HEAD
      (accounts/save :on-success (fn [_]
                                   (fetch-accounts)
                                   (swap! page-state dissoc :selected :allocation))
                     :callback -busy)))
=======
      (accounts/save :callback -busy
                     :on-success (fn [_saved]
                                   (fetch-accounts)
                                   (swap! page-state dissoc :selected :allocation)))))
>>>>>>> 1f4169f3

(defn- account-form
  [page-state]
  (let [account (r/cursor page-state [:selected])
        user-tags (r/cursor account [:account/user-tags])
        all-user-tags (make-reaction #(->> @accounts
                                           (mapcat :account/user-tags)
                                           set))
        commodities (r/cursor page-state [:commodities])
        hide-type? (make-reaction #(-> @account :account/parent :id))]
    (fn []
      (when @account
        [:form {:no-validate true
                :on-submit (fn [e]
                             (.preventDefault e)
                             (v/validate account)
                             (when (v/valid? account)
                               (save-account page-state)))}
         [forms/typeahead-field
          account
          [:account/parent]
          {:search-fn (fn [input callback]
                        (->> @accounts
                             (find-by-path input)
                             callback))
           :on-change (fn [{:account/keys [commodity type]}]
                        (swap! account assoc
                               :account/commodity commodity
                               :account/type type))
           :caption-fn (comp (partial string/join "/") :account/path)
           :find-fn (fn [{:keys [id]} callback]
                      (callback (@accounts-by-id id)))}]
         [forms/select-field account
          [:account/type]
          (map (juxt name humanize) account-types)
          {:hide? hide-type?}]
         [forms/text-field account [:account/name] {:validations #{::v/required}}]
         [forms/typeahead-field
          account
          [:account/commodity]
          {:search-fn (fn [input callback]
                        (callback (cmdts/search input @commodities)))
           :caption-fn cmdts/description
           :find-fn (fn [{:keys [id]} callback]
                      (callback (get-in @commodities [id])))
           :validations #{::v/required}}]
         [forms/checkbox-field
          account
          [:trading]
          {:caption "Check here if this account is used to trade commodities"
           :form-group-attr {:class (when-not (= :asset (:account/type @account)) "d-none")}}]
         [:fieldset
          [:legend "Tags"]
          [forms/typeahead-input
           account
           [:working-tag]
           {:mode :direct
            :search-fn (fn [term callback]
                         (let [existing (or @user-tags #{})]
                           (->> @all-user-tags
                                (remove existing)
                                (map name)
                                (filter #(string/includes? % term))
                                callback)))
            :caption-fn name
            :value-fn name
            :find-fn keyword
            :create-fn keyword
            :on-change (fn [tag]
                         (swap! account #(-> %
                                             (update-in [:account/user-tags] (fnil conj #{}) (keyword tag))
                                             (dissoc :working-tag))))}]
          (tag-elems @user-tags {:remove-fn #(swap! account
                                                    update-in
                                                    [:account/user-tags]
                                                    disj
                                                    %)})]
         [:div
          [button {:html {:type :submit
                          :class "btn-primary"
                          :title "Click here to save the account."}
                   :caption "Save"
                   :icon :check}]
          [button {:html {:on-click #(swap! page-state dissoc :selected)
                          :class "btn-secondary ms-2"
                          :type :button
                          :title "Click here to return to the list of accounts."}
                   :caption "Cancel"
                   :icon :x}]]]))))

(defn- new-transaction
  [page-state]
  (swap! page-state assoc
         :transaction #:transaction{:entity @current-entity
                                    :transaction-date (t/today)
                                    :account (:view-account @page-state)})
  (set-focus "transaction-date"))

(defn- new-trade
  [page-state]
  (swap! page-state assoc
         :trade #:trade{:entity @current-entity
                        :action :buy
                        :date (t/today)
                        :account (:view-account @page-state)})
  (set-focus "transaction-date"))

(defn- new-dividend
  [page-state]
  (swap! page-state assoc
         :trade #:trade{:entity @current-entity
                        :dividend? true
                        :action :buy
                        :date (t/today)
                        :account (:view-account @page-state)})
  (set-focus "transaction-date"))

(defn- account-buttons
  [page-state]
  (let  [transaction (r/cursor page-state [:transaction])]
    (fn []
      [:div.d-flex.justify-content-between
       [:div {:class "btn-group"}
        [:button.btn.btn-primary
         {:title "Click here to enter a transaction."
          :type :button
          :on-click #(new-transaction page-state)
          :disabled (not (nil? @transaction))
          :data-bs-toggle :dropdown
          :aria-expanded :false}
         (icon-with-text :plus "Add")]
        [:button.btn.btn-primary.dropdown-toggle.dropdown-toggle-split
         {:type :button
          :data-bs-toggle :dropdown
          :aria-expanded :false}
         [:span.visually-hidden "Toggle Dropdown"]]
        [:ul.dropdown-menu
         [:li
          [:a.dropdown-item
           {:href "#"
            :on-click #(new-transaction page-state)}
           "Regular"]]
         [:li
          [:a.dropdown-item
           {:href "#"
            :on-click #(new-trade page-state)}
           "Trade"]]
         [:li
          [:a.dropdown-item
           {:href "#"
            :on-click #(new-dividend page-state)}
           "Dividend"]]]]
       [:button.btn.btn-secondary.ms-2.d-none.d-md-block
        {:on-click (fn []
                     (trns/stop-item-loading page-state)
                     (swap! page-state dissoc :items)
                     (recs/load-working-reconciliation page-state)
                     (trns/load-unreconciled-items page-state)
                     (set-focus "end-of-period"))
         :title "Click here to reconcile this account"}
        (icon-with-text :list-check "Reconcile")]
       [:button.btn.btn-secondary.ms-2 {:on-click (fn []
                                                    (trns/stop-item-loading page-state)
                                                    (swap! page-state dissoc
                                                           :view-account
                                                           :items
                                                           :all-items-fetched?))
                                        :title "Click here to return to the account list."}
        (icon-with-text :arrow-left-short "Back")]])))

(defn- refresh-accounts
  [page-state]
  (fetch-accounts
    :post-xf (map (fn [accounts]
                    ; The :view-account might now be stale, e.g., if the new transaction
                    ; changes :latest-transaction-date
                    (let [account (get-in @page-state [:view-account])
                          updated (->> accounts
                                       (filter #(model= account %))
                                       first)]
                      (swap! page-state assoc :view-account updated))
                    accounts))))

(defn- post-transaction-save
  [page-state]
  (fn [_]
    (swap! page-state dissoc :transaction)
    (trns/reset-item-loading page-state)
    (refresh-accounts page-state)))

(defn- expand-trx []
  (fn [trx]
    (-> trx
        v/reset
        (unaccountify (comp @accounts-by-id :id))
        entryfy)))

(defn- collapse-trx
  [page-state]
  (let [account (:view-account @page-state)]
    (fn [trx]
      (-> trx
          v/reset
          unentryfy
          (accountify account)))))

(defn- transaction-form
  [page-state]
  (let [transaction (r/cursor page-state [:transaction])]
    (fn []
      [:<>
       [:div.d-flex.justify-content-between
        [:h3 (if (:id @transaction)
               "Edit Transaction"
               "New Transaction")]
        (cond
          (accountified? @transaction)
          [:button.btn.btn-dark {:title "Click here to show full transaction details."
                                 :on-click (fn [_]
                                             (swap! transaction (expand-trx)))}
           (icon :arrows-expand)]

          (can-accountify? @transaction)
          [:button.btn.btn-dark {:title "Click here to simplify transaction entry."
                                 :on-click (fn [_]
                                             (swap! transaction (collapse-trx page-state)))}
           (icon :arrows-collapse)])]
       [:div.mt-3
        (let [f (if (accountified? @transaction)
                  trns/simple-transaction-form
                  trns/full-transaction-form)]
          [f page-state :on-save (post-transaction-save page-state)])]
       [:div
        [:button.btn.btn-primary
         {:type :submit
          :form "transaction-form"
          :title "Click here to save the transaction"}
         (icon-with-text :check "Save")]
        [:button.btn.btn-secondary.ms-2
         {:on-click #(swap! page-state dissoc :transaction)
          :title "Click here to cancel this transaction"}
         (icon-with-text :x "Cancel")]]])))

(defn- trade-form
  [page-state]
  (let [dividend? (r/cursor page-state [:trade :trade/dividend?])]
    (fn []
      [:<>
       [:h3 (if @dividend? "Reinvest Dividend" "New Trade")]
       [:div.mt-3
        [trns/trade-transaction-form page-state :on-save (post-transaction-save page-state)]]
       [:div
        [:button.btn.btn-primary
         {:type :submit
          :form "trade-form"
          :title "Click here to record this trade"}
         (icon-with-text :check "Save")]
        [:button.btn.btn-secondary.ms-2
         {:on-click #(swap! page-state dissoc :trade)
          :title "Click here to cancel this trade"}
         (icon-with-text :x "Cancel")]]])))

(defn- check-all-items
  ([page-state]  (check-all-items page-state true))
  ([page-state checked?]
  (swap! page-state
         update-in
         [:reconciliation :item-refs]
         merge
         (->> (:items @page-state)
              (map (comp #(vector % checked?)
                         :id))
              (into {})))))

(defn- uncheck-all-items
  [page-state]
  (check-all-items page-state false))

(defn- transaction-item-list
  [page-state]
  (let [ctl-chan (r/cursor page-state [:ctl-chan])
        all-items-fetched? (r/cursor page-state [:all-items-fetched?])
        reconciliation (r/cursor page-state [:reconciliation])]
    (fn []
      [:<>
       [:div.d-flex.flex-row-reverse {:class (when-not @reconciliation "d-none")}
        [:button.btn.btn-light {:on-click #(check-all-items page-state)
                                :title "Click here to mark all items as reconciled"}
         (icon :check-box :size :small)]
        [:button.btn.btn-light.ms-2 {:on-click #(uncheck-all-items page-state)
                                     :title "Click here to mark all items as unreconciled"}
         (icon :unchecked-box :size :small)]]

       [:div.d-flex.flex-column.h-75
        [:div#items-container.flex-grow-1.overflow-auto {:style {:height "0"}}
         [trns/items-table page-state]]
        [:div.d-flex.mt-2 {:style {:flex :none}}
         [account-buttons page-state]
         [:span.ms-auto
          [load-on-scroll {:target "items-container"
                           :all-items-fetched? @all-items-fetched?
                           :load-fn #(go (>! @ctl-chan :fetch))}]]]]])))

(defn- currency-account-details
  [page-state]
  (let [transaction (r/cursor page-state [:transaction])
        trade (r/cursor page-state [:trade])
        reconciliation (r/cursor page-state [:reconciliation])
        attachments-item (r/cursor page-state [:attachments-item])
        selected-attachment (r/cursor page-state [:selected-attachment])]
    (trns/init-item-loading page-state)
    (fn []
      (cond
        @transaction         [transaction-form page-state]
        @trade               [trade-form page-state]
        @reconciliation      [:div.row
                              [:div.col
                               [transaction-item-list page-state]]
                              [:div.col
                               [recs/reconciliation-form page-state]]]
        @selected-attachment [atts/attachment-form page-state]
        @attachments-item    [atts/attachments-card page-state]
        :else                [transaction-item-list page-state]))))

(defn- lots-table
  [page-state]
  (let [lots (r/cursor page-state [:lots])
        prices (r/cursor page-state [:prices])
        latest-price (make-reaction #(->> @prices
                                          (sort-by :price/trade-date t/after?)
                                          first))
        total-shares (make-reaction #(->> @lots
                                          (map :lot/shares-owned)
                                          (reduce decimal/+)))
        total-value (make-reaction #(decimal/* (or @total-shares
                                                   (decimal/zero))
                                               (or (:price/price @latest-price)
                                                   (decimal/zero))))
        total-cost (make-reaction #(->> @lots
                                        (map (fn [{:lot/keys [purchase-price shares-owned]}]
                                               (* purchase-price shares-owned)))
                                        (reduce +)))
        gain-loss (make-reaction #(- @total-value @total-cost))]
    (fn []
      [:table.table.table-hover.table-borderless
       [:thead
        [:tr
         [:th.text-end "Purchase Date"]
         [:th.text-end "Shares Purchased"]
         [:th.text-end "Shares Owned"]
         [:th.text-end "Purchase Price"]
         [:th.text-end "Gn/Ls"]
         [:th.text-end "Gn/Ls %"]]]
       [:tbody
        (doall (for [lot (sort-by (comp serialize-date :lot/purchase-date) @lots)]
                 (let [g-l (- (* (:price/price @latest-price)
                                 (:lot/shares-owned lot))
                              (* (:lot/purchase-price lot)
                                 (:lot/shares-owned lot)))]
                   ^{:key (str "lot-" (:id lot))}
                   [:tr
                    [:td.text-end (format-date (:lot/purchase-date lot))]
                    [:td.text-end (format-decimal (:lot/shares-purchased lot) 4)]
                    [:td.text-end (format-decimal (:lot/shares-owned lot) 4)]
                    [:td.text-end (format-decimal (:lot/purchase-price lot) 2)]
                    [:td.text-end
                     {:class (if (>= g-l 0M)
                               "text-success"
                               "text-danger")}
                     (format-decimal g-l)]
                    [:td.text-end
                     {:class (if (>= @gain-loss 0M)
                               "text-success"
                               "text-danger")}
                     (format-percent (/ g-l
                                        (* (:lot/shares-purchased lot)
                                           (:lot/purchase-price lot)))
                                     3)]])))]
       [:tfoot
        [:tr
         [:td.text-end {:col-span 2}
          (when @latest-price
            (gstr/format "(%s as of %s)"
                         (currency-format (:price/price @latest-price))
                         (format-date (:price/trade-date @latest-price))))]
         [:td.text-end (format-decimal @total-shares 4)]
         [:td.text-end (currency-format @total-value)]
         [:td.text-end {:class (if (>= @gain-loss 0M) "text-success" "text-danger")}
          (currency-format @gain-loss)]
         [:td.text-end {:class (if (>= @gain-loss 0M) "text-success" "text-danger")}
          (format-percent (/ @gain-loss
                             @total-cost)
                          3)]]]])))

(defn- tradable-account-items
  [page-state]
  (let [current-nav (r/atom :lots)
        account (r/cursor page-state [:view-account])
<<<<<<< HEAD
        {:account/keys [parent
                        entity
                        commodity
                        earliest-transaction-date
                        latest-transaction-date]} @account]
    (lots/select #:lot{:account parent
                       :commodity commodity
                       :shares-owned [:!= 0]}
                 :on-success #(swap! page-state assoc :lots %))
    (prices/select #:price{:commodity commodity
                           :trade-date [earliest-transaction-date
                                        (t/plus latest-transaction-date
                                                (t/days 1))]}
=======
        {:keys [parent-id
                entity-id
                commodity-id
                earliest-transaction-date
                latest-transaction-date]} @account]
    (lots/select {:account-id parent-id
                  :commodity-id commodity-id
                  :shares-owned [:!= 0]}
                 :on-success #(swap! page-state assoc :lots %))
    (prices/select {:commodity-id commodity-id
                    :trade-date [earliest-transaction-date
                                 latest-transaction-date]}
>>>>>>> 1f4169f3
                   :on-success #(swap! page-state assoc :prices %))
    (fn []
      [:section
       (bs/nav-tabs [{:id :lots-nav
                      :label "Lots"
                      :elem-key :lots
                      :active? (= :lots @current-nav)
                      :nav-fn #(reset! current-nav :lots)}
                     {:id :transactions-nav
                      :label "Transactions"
                      :elem-key :transactions
                      :active? (= :transactions @current-nav)
                      :nav-fn #(reset! current-nav :transactions)}])
       (case @current-nav
         :lots         [lots-table page-state]
         :transactions [trns/fund-transactions-table page-state])
       [:div.row
        [:div.col-md-6
         [:button.btn.btn-primary
          {:title "Click here to buy or sell this commodity."
           :on-click (fn []
                       (swap! page-state
                              assoc
                              :trade
                              #:trade{:date (t/today)
                                      :action :buy
                                      :entity entity
                                      :account parent
                                      :commodity commodity
                                      :commodity-account @account})
                       (set-focus "trade-date"))}
          (icon-with-text :plus "Buy/Sell")]
<<<<<<< HEAD
         [:button.btn.btn-secondary.ms-2
          {:title "Click here to return the the account list."
           :on-click #(swap! page-state dissoc :view-account)}
=======
         (html/space)
         [:button.btn.btn-light {:title "Click here to return the the account list."
                                 :on-click #(swap! page-state dissoc :view-account)}
>>>>>>> 1f4169f3
          (icon-with-text :arrow-left-short "Back")]]]])))

(defn- tradable-account-details
  [page-state]
  (fn []
    [tradable-account-items page-state]))

(defn- account-details
  [page-state]
  (let [account (r/cursor page-state [:view-account])
        system-tags (r/cursor account [:account/system-tags])]
    (fn []
      (when @account
        (cond
          (:tradable @system-tags) [tradable-account-details page-state]
          :else [currency-account-details page-state])))))

(defn- asset-allocation-row
  [{:keys [account
           adj-value
           target-value
           current-value
           current-percentage]}
   parent
   hide-zero-balances?]
  ^{:key (str "asset-allocation-row-" (:id account))}
  [:tr {:class (when (and (decimal/zero? (:quantity account))
                          hide-zero-balances?)
                 "d-none")}
   [:td (:account/name account)]
   [:td.text-end [forms/decimal-input parent [:account/allocations (:id account)]]]
   [:td.text-end.d-none.d-lg-table-cell (currency-format target-value)]
   [:td.text-end.d-none.d-lg-table-cell (format-percent current-percentage)]
   [:td.text-end.d-none.d-lg-table-cell (currency-format current-value)]
   [:td.text-end (currency-format adj-value)]])

(defn- asset-allocation
  [page-state]
  (let [allocation (r/cursor page-state [:allocation])
        account (r/cursor allocation [:account])
        cash (r/cursor allocation [:cash])
        withdrawal (r/cursor allocation [:withdrawal])
        allocations (make-reaction #(when (and @cash @withdrawal)
                                      (sort-by (comp :account/name :account)
                                               (allocate @account
                                                         @accounts-by-id
                                                         :cash @cash
                                                         :withdrawal @withdrawal))))
        total-percent (make-reaction #(decimal// (reduce decimal/+ 0M (vals (:account/allocations @account)))
                                                 100M))
        unallocated (make-reaction #(decimal/- 1M @total-percent))
        total-percent-class (make-reaction #(if (decimal/zero? @unallocated)
                                              "text-success"
                                              "text-danger"))
        hide-zero-balances? (r/cursor page-state [:hide-zero-balances?])]
    (fn []
      [:form#allocation-form
       {:no-validate true
        :on-submit (fn [e]
                     (println "on-submit")
                     (.preventDefault e)
                     (save-account page-state))}
       [:div
        [:h2 "Asset Allocation for " (:name @account) " " (currency-format (:total-value @account))]
        [:div.row
         [:div.col-md-6
          [:table.table.table-borderless
           [:tbody
            [:tr
             [:th {:scope :row} "Cash"]
             [:td (currency-format (:quantity @account))]]
            [:tr
             [:th {:scope :row} "Cash to reserve"]
             [:td
              [forms/decimal-input allocation [:cash]]]]
            [:tr
             [:th {:scope :row} "Cash to withdraw"]
             [:td
              [forms/decimal-input allocation [:withdrawal]]]]]]]]
        [:table.table
         [:thead
          [:tr
           [:th "Account"]
           [:th.text-end "Target %"]
           [:th.text-end.d-none.d-lg-table-cell "Target $"]
           [:th.text-end.d-none.d-lg-table-cell  "Current %"]
           [:th.text-end.d-none.d-lg-table-cell  "Current $"]
           [:th.text-end.text-nowrap "Adj. $"]]]
         [:tbody
          (if (seq @allocations)
            (->> @allocations
                 (map #(asset-allocation-row % account @hide-zero-balances?))
                 doall)
            [:tr [:td {:col-span 6} "This account has no child accounts."]])]
         [:tfoot
          [:tr
           [:td (html/space)]
           [:td {:col-span 5 :class @total-percent-class} (format-percent @total-percent)]]]]
        [:div
         [button
          {:html {:title "Click here to save these allocations."
                  :type :submit
                  :class "btn btn-primary"}
           :icon :check
           :caption "Save"}]
         [button
          {:html {:title "Click here to to cancel and return to the account list."
                  :type :button
                  :class "btn btn-secondary ms-2"
                  :on-click #(swap! page-state dissoc :allocation)}
           :icon :x-circle
           :caption "Cancel"}]]]])))

(defn- load-commodities
  [page-state]
  (+busy)
  (commodities/select {}
<<<<<<< HEAD
                      :on-success #(swap! page-state
                                          assoc
                                          :commodities (index-by :id %))
                      :callback -busy))
=======
                      :callback -busy
                      :on-success #(swap! page-state
                                          assoc
                                          :commodities
                                          (->> %
                                               (map (juxt :id identity))
                                               (into {})))))
>>>>>>> 1f4169f3

(defn- account-filter
  [page-state]
  (let [all-tags (make-reaction #(->> @accounts
                                      (mapcat :account/user-tags)
                                      set))
        tag-items (make-reaction #(cons [:_untagged "untagged"]
                                        (map name
                                             @all-tags)))
        selected (r/cursor page-state [:selected])
        view-account (r/cursor page-state [:view-account])
        hide? (make-reaction #(or @selected @view-account))]
    (fn []
      [:div.accounts-options {:class (when @hide? "d-none")}
       [:div.form-check.mb-1
        [forms/checkbox-input
         page-state
         [:hide-zero-balances?]
         {:caption "Hide Zero-Balance Accounts"}]
        [:label.form-check-label {:for "hide-zero-balances"}
         "Hide zero balances"]]
       [forms/checkbox-inputs
        page-state
        [:filter-tags]
        tag-items
        {:container-html {:class ["d-flex flex-column"]}
         :input-container-html {:class "mb-1"}}]])))

(defn- account-filter-toggle []
  [:button.btn.btn-dark {:type :button
                         :data-bs-toggle "offcanvas"
                         :data-bs-target "#account-filter"
                         :aria-controls "account-filter"}
   (icon :funnel :size :small)])

(defn- any-non-zero-balances?
  ([] (any-non-zero-balances? @accounts))
  ([accounts]
   (->> accounts
        (map :account/value)
        (not-every? #(= 0 %)))))

(defn- index []
  (let [page-state (r/atom {:expanded #{}
                            :hide-zero-balances? (any-non-zero-balances?)
                            :filter-tags #{}
                            :ctl-chan (chan)})
        commodities (r/cursor page-state [:commodities])
        default-commodity (make-reaction
                            #(when (seq @commodities)
                               (when-let [id (get-in @current-entity
                                                     [:entity/settings
                                                      :settings/default-commodity-id])]
                                 (get-in @commodities [id]))))
        view-account (r/cursor page-state [:view-account])
        selected (r/cursor page-state [:selected])
        allocation-account (r/cursor page-state [:allocation :account])
        bulk-select (r/cursor page-state [:bulk-edit :account-ids])
        hide-table? (make-reaction #(or @selected @view-account @allocation-account))
        hide-funnel? (make-reaction #(or @selected @view-account))]
    (load-commodities page-state)
    (add-watch current-entity
               ::index
               (fn [_ _ _ accts]
                 (swap! page-state
                        #(-> %
                             (dissoc :selected
                                     :view-account
                                     :commodities
                                     :all-items-fetched?
                                     :items)
                             (assoc
                               :expanded #{}
                               :filter-tags #{}
                               :hide-zero-balances? (any-non-zero-balances? accts))))
                 (load-commodities page-state)))
    (fn []
      [:div.h-100
       [:div.row
        [:div.col-lg-8
         [:div.d-flex.justify-content-between.align-items-center
          [:h1.mt-3.accounts-title.me-auto (str "Accounts" (when @view-account
                                                             (str " - " (:account/name @view-account))))]
          (when-not @hide-funnel? (account-filter-toggle))]]]

       [:div#account-filter.offcanvas.offcanvas-end {:tab-index -1}
        [:div.offcanvas-header
         [:h3.off-canvas-title "Filter"]
         [:button.btn-close.text-reset {:data-bs-dismiss "offcanvas"
                                        :aria-label "Close"}]]
        [:div.offcanvas-body [account-filter page-state]]]

       [:div.row {:class (when @hide-table? "d-none")}
        [:div.col-lg-8
         [accounts-table page-state]
         [button {:html {:class "btn-primary"
                         :on-click (fn []
                                     (swap! page-state
                                            assoc :selected
                                            {:account/entity @current-entity
                                             :account/type "asset"
                                             :account/commodity @default-commodity})
                                     (set-focus "parent-id"))
                         :disabled @busy?}
                  :caption "Add"
                  :icon :plus}]]
        (when (seq @bulk-select)
          [:div.col-lg-4
           [bulk-edit-form page-state]])]
       [:div.row {:class (when-not @selected "d-none")}
        [:div.col-md-6
         [:h2 (if (:id @selected) "Edit" "New")]
         [account-form page-state]]]
       [account-details page-state]
       (when @allocation-account
         [asset-allocation page-state])])))

(secretary/defroute "/accounts" []
  (swap! app-state assoc :page #'index))<|MERGE_RESOLUTION|>--- conflicted
+++ resolved
@@ -60,12 +60,7 @@
     (+busy)
     (accounts/delete account
                      :callback -busy
-<<<<<<< HEAD
-                     :on-success (fn [_]
-                                   (fetch-accounts)))))
-=======
                      :on-success fetch-accounts)))
->>>>>>> 1f4169f3
 
 (defn- toggle-account
   [id page-state]
@@ -260,16 +255,10 @@
                        (map @accounts-by-id)
                        (map apply-fn))]
     (doseq [account to-update]
-<<<<<<< HEAD
-      (accounts/update account
-                       {:on-success success-fn
-                        :on-error error-fn}))))
-=======
       (accounts/save account
                      :callback -busy
                      :on-success success-fn
                      :on-error error-fn))))
->>>>>>> 1f4169f3
 
 (defn- tag-elem
   [tag {:keys [remove-fn]}]
@@ -393,17 +382,10 @@
   (-> (some #(get-in @page-state %) [[:selected]
                                      [:allocation :account]])
       prepare-for-save
-<<<<<<< HEAD
-      (accounts/save :on-success (fn [_]
-                                   (fetch-accounts)
-                                   (swap! page-state dissoc :selected :allocation))
-                     :callback -busy)))
-=======
       (accounts/save :callback -busy
                      :on-success (fn [_saved]
                                    (fetch-accounts)
                                    (swap! page-state dissoc :selected :allocation)))))
->>>>>>> 1f4169f3
 
 (defn- account-form
   [page-state]
@@ -802,7 +784,6 @@
   [page-state]
   (let [current-nav (r/atom :lots)
         account (r/cursor page-state [:view-account])
-<<<<<<< HEAD
         {:account/keys [parent
                         entity
                         commodity
@@ -816,20 +797,6 @@
                            :trade-date [earliest-transaction-date
                                         (t/plus latest-transaction-date
                                                 (t/days 1))]}
-=======
-        {:keys [parent-id
-                entity-id
-                commodity-id
-                earliest-transaction-date
-                latest-transaction-date]} @account]
-    (lots/select {:account-id parent-id
-                  :commodity-id commodity-id
-                  :shares-owned [:!= 0]}
-                 :on-success #(swap! page-state assoc :lots %))
-    (prices/select {:commodity-id commodity-id
-                    :trade-date [earliest-transaction-date
-                                 latest-transaction-date]}
->>>>>>> 1f4169f3
                    :on-success #(swap! page-state assoc :prices %))
     (fn []
       [:section
@@ -862,15 +829,9 @@
                                       :commodity-account @account})
                        (set-focus "trade-date"))}
           (icon-with-text :plus "Buy/Sell")]
-<<<<<<< HEAD
          [:button.btn.btn-secondary.ms-2
           {:title "Click here to return the the account list."
            :on-click #(swap! page-state dissoc :view-account)}
-=======
-         (html/space)
-         [:button.btn.btn-light {:title "Click here to return the the account list."
-                                 :on-click #(swap! page-state dissoc :view-account)}
->>>>>>> 1f4169f3
           (icon-with-text :arrow-left-short "Back")]]]])))
 
 (defn- tradable-account-details
@@ -988,20 +949,10 @@
   [page-state]
   (+busy)
   (commodities/select {}
-<<<<<<< HEAD
                       :on-success #(swap! page-state
                                           assoc
                                           :commodities (index-by :id %))
                       :callback -busy))
-=======
-                      :callback -busy
-                      :on-success #(swap! page-state
-                                          assoc
-                                          :commodities
-                                          (->> %
-                                               (map (juxt :id identity))
-                                               (into {})))))
->>>>>>> 1f4169f3
 
 (defn- account-filter
   [page-state]
