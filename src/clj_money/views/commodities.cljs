(ns clj-money.views.commodities
  (:require [cljs.core.async :refer [chan <! >! go go-loop]]
            [cljs.pprint :refer [pprint]]
            [reagent.core :as r]
            [reagent.ratom :refer [make-reaction]]
            [reagent.format :refer [currency-format]]
            [secretary.core :as secretary :include-macros true]
            [cljs-time.core :as t]
            [dgknght.app-lib.core :refer [fmin
                                          fmax]]
            [dgknght.app-lib.web :refer [format-date]]
            [dgknght.app-lib.dom :refer [set-focus]]
            [dgknght.app-lib.html :as html]
            [dgknght.app-lib.bootstrap-5 :as bs]
            [dgknght.app-lib.decimal :as decimal]
            [dgknght.app-lib.forms :as forms]
            [dgknght.app-lib.forms-validation :as v]
            [clj-money.util :as util :refer [id=]]
            [clj-money.icons :refer [icon]]
            [clj-money.dates :as dates]
            [clj-money.components :refer [button
                                          load-in-chunks
                                          load-on-scroll]]
            [clj-money.api.commodities :as commodities]
            [clj-money.api.prices :as prices]
            [clj-money.state :refer [app-state
                                     current-entity
                                     +busy
                                     -busy]]))

(defn- receive-commodities
  [page-state]
  (fn [commodities]
    (swap! page-state
           #(-> %
                (dissoc :prices-commodity)
                (assoc :commodities (sort-by :commodity/name commodities))))))

(defn- load-commodities
  [page-state]
  (+busy)
  (commodities/select {}
    :callback -busy
    :on-success (receive-commodities page-state)))

(defn- save-commodity
  [page-state]
  (+busy)
  (-> (get-in @page-state [:selected])
      (update-in [:commodity/type] keyword)
      (update-in [:commodity/exchange] keyword)
      (commodities/save :callback -busy
                        :on-success (fn []
                                      (swap! page-state dissoc :selected)
                                      (load-commodities page-state)))))

(defn- commodity-form
  [page-state]
  (let [commodity (r/cursor page-state [:selected])
        types (make-reaction #(if (and (:id @commodity)
                                       (= (:id @commodity)
                                          (get-in @current-entity [:entity/settings :settings/default-commodity-id])))
                                ["currency"]
                                ["currency" "stock" "fund"]))]
    (fn []
      (when @commodity
        [:form {:on-submit (fn [e]
                             (.preventDefault e)
                             (v/validate commodity)
                             (when (v/valid? commodity)
                               (save-commodity page-state)))
                :no-validate true}
         [:div#commodity-form.card {:class (when-not @commodity "d-none")}
          [:div.card-header [:strong (str (if (:id @commodity) "Edit" "New")) " Commodity"]]
          [:div.card-body
           [forms/select-field commodity [:commodity/type] @types {:validations #{::v/required}}]
           [forms/select-field commodity [:commodity/exchange] ["" "amex" "nasdaq" "nyse" "otc"]]
           [forms/text-field commodity [:commodity/symbol] {:validations #{::v/required}}]
           [forms/text-field commodity [:commodity/name] {:validations #{::v/required}}]
           [forms/checkbox-field commodity [:commodity/price-config :price-config/enabled] {:caption "Download prices"}]]
          [:div.card-footer
           [button {:html {:class "btn-primary"
                           :type :submit
                           :title "Click here to save this commodity"}
                    :icon :check
                    :caption "Save"}]
           [button {:html {:class "btn-secondary ms-2"
                           :title "Click here to discontinue this edit operation."
                           :type :button
                           :on-click #(swap! page-state dissoc :selected)}
                    :icon :x
                    :caption "Cancel"}]]]]))))

(defn- delete
  [commodity page-state]
  (when (js/confirm (str "Are you sure you want to delete the commodity \"" (:commodity/name commodity) "\"?"))
    (+busy)
    (commodities/delete
      commodity
      :callback -busy
      :on-success #(load-commodities page-state))))

(defn- truncate
  ([value] (truncate value 20))
  ([value length]
   (if (> length (count value))
     value
     [:span {:title value}
      (str
       (apply str (take (- length 3) value))
       "...")])))

(defn- fetch-prices
  [xf]
  (completing
    (fn [ch criteria]
      (prices/select criteria :post-xf (map #(xf ch %))))))

(defn- init-price-loading
  [page-state]
  (let [{:as commodity
         :commodity/keys [earliest-price
                          latest-price]} (:prices-commodity @page-state)
        {:keys [items-ch ctl-ch]} (->> (dates/desc-ranges earliest-price
                                                          latest-price
                                                          (t/years 1))
                                       (map vec)
                                       (load-in-chunks {:fetch-xf (comp (map #(hash-map :price/commodity commodity
                                                                                        :price/trade-date %))
                                                                        fetch-prices)}))]
    (swap! page-state assoc :ctl-chan ctl-ch)
    (go-loop [prices (<! items-ch)]
             (if prices
               (do
                 (swap! page-state update-in [:prices] (fnil concat []) prices)
                 (recur (<! items-ch)))
               (swap! page-state #(-> %
                                      (update-in [:prices] (fnil identity []))
                                      (assoc :all-prices-fetched? true)))))
    (go (>! ctl-ch :fetch))))

(def ^:private bounded?
  (every-pred :commodity/earliest-price :commodity/latest-price))

(defn- select-prices-commodity
  [page-state commodity]
  (+busy)
  (swap! page-state
         #(-> %
              (dissoc :selected
                      :prices
                      :all-prices-fetched?)
              (assoc :prices-commodity commodity)))
  (js/setTimeout
    (fn []
      (if (bounded? commodity)
        (init-price-loading page-state)
        (swap! page-state assoc
               :prices []
               :all-prices-fetched? true))
      (-busy))
    100))

(defn- commodity-row
  [{:commodity/keys [latest-price
                     most-recent-price
                     symbol
                     exchange]
    :as commodity}
   page-state]
  (let  [default? (= (:id commodity)
                     (get-in @current-entity [:entity/settings
                                              :settings/default-commodity-id]))]
    ^{:key (:id commodity)}
    [:tr
     [:td (truncate (:commodity/name commodity))]
     [:td.d-lg-table-cell.d-none symbol]
     [:td.d-lg-table-cell.d-none exchange]
     [:td.d-lg-table-cell.d-none.text-end (currency-format (:price most-recent-price))]
     [:td.d-lg-table-cell.d-none.text-end (format-date latest-price)]
     [:td.text-end
      [:div.btn-group
<<<<<<< HEAD
       [:button.btn.btn-secondary.btn-sm
        {:title "Click here to edit this commodity."
         :on-click (fn []
                     (swap! page-state #(-> %
                                            (dissoc :prices-commodity)
                                            (assoc :selected commodity)))
                     (set-focus "type"))}
        (icon :pencil :size :small)]
       [:button.btn.btn-secondary.btn-sm
        {:title "Click here to view prices for this commodity."
         :disabled default?
         :on-click #(select-prices-commodity page-state
                                             commodity)}
=======
       [:button.btn.btn-secondary.btn-sm {:title "Click here to edit this commodity."
                                     :on-click (fn []
                                                 (swap! page-state #(-> %
                                                                        (dissoc :prices-commodity)
                                                                        (assoc :selected commodity)))
                                                 (set-focus "type"))}
        (icon :pencil :size :small)]
       [:button.btn.btn-secondary.btn-sm {:title "Click here to view prices for this commodity."
                                     :disabled default?
                                     :on-click #(select-prices-commodity page-state
                                                                         commodity)}
>>>>>>> 2ce4f417
        (icon :collection :size :small)]
       [:button.btn.btn-danger.btn-sm
        {:title "Click here to delete this commodity."
         :disabled default?
         :on-click #(delete commodity page-state)}
        (icon :x-circle :size :small)]]]]))

(defn- match-commodity
  [pattern]
  (if pattern
    (fn [commodity]
      (some #(re-find pattern (% commodity))
            [:name :symbol]))
    (constantly true)))

(defn- pagination
  [page-state collection]
  (let [com-count (make-reaction #(count @collection))
        page-size (r/cursor page-state [:page-size])
        page-count (make-reaction #(.ceil js/Math (/ @com-count @page-size)))
        max-index (make-reaction #(- @page-count 1))
        page-index (r/cursor page-state [:page-index])]
    (fn []
      [:ul.pagination {:class (when (<= @com-count @page-size) "d-none")}
       [:li.page-item
        [:a.page-link {:href "#"
                       :on-click #(swap! page-state assoc :page-index 0)}
         (icon :chevron-bar-left :size :small)]]
       [:li.page-item
        [:a.page-link {:href "#"
                       :on-click #(swap! page-state update-in [:page-index] (fmin dec 0))}
         (icon :chevron-left :size :small)]]
       [:li.page-item
        [:a.page-link {:href "#"}
         (+ 1 @page-index)
         " of "
         @page-count]]
       [:li.page-item
        [:a.page-link {:href "#"
                       :on-click #(swap! page-state update-in [:page-index] (fmax inc @max-index))}
         (icon :chevron-right :size :small)]]
       [:li.page-item
        [:a.page-link {:href "#"
                       :on-click #(swap! page-state assoc :page-index @max-index)}
         (icon :chevron-bar-right :size :small)]]])))

(defn- shares-owned?
  [{:keys [shares-owned]}]
  (not (decimal/zero? shares-owned)))

(defn- price-download-enabled?
  [{:commodity/keys [price-config]}]
  (:price-config/enabled price-config))

(defn- download-prices
  [page-state]
  (when-let [commodity-ids (->> (:commodities @page-state)
                                (filter (every-pred shares-owned? price-download-enabled?))
                                (map :id)
                                seq)]
    (+busy)
    (prices/fetch commodity-ids
                  :callback -busy
                  :on-success #(load-commodities page-state))))

(defn- commodities-table
  [page-state]
  (let [commodities (r/cursor page-state [:commodities])
        hide-zero-shares? (r/cursor page-state [:hide-zero-shares?])
        remove? (make-reaction #(if @hide-zero-shares?
                                  (let [an-hour-ago (t/minus (t/now) (t/hours 1))]
                                    (fn [{:keys [shares-owned created-at]}]
                                      (or (t/before? created-at
                                                     an-hour-ago)
                                          (zero? shares-owned))))
                                  (constantly false)))
        filtered (make-reaction #(remove @remove? @commodities))
        page-size (r/cursor page-state [:page-size])
        page-index (r/cursor page-state [:page-index])
        search-term (r/cursor page-state [:search-term])
        selected (r/cursor page-state [:selected])
        pattern (make-reaction #(when (and @search-term
                                           (< 2
                                              (count @search-term)))
                                  (re-pattern @search-term)))
        prices-selected (r/cursor page-state [:prices-commodity])
        hide? (make-reaction #(or @selected @prices-selected))]
    (fn []
      [:div {:class (when @hide? "d-none d-lg-block")}
       [:div
        [:div.input-group
         [:span.input-group-text
          (icon :search :size :small)]
         [forms/text-input page-state [:search-term]]
         [:div.input-group-append {:class (when-not @search-term "d-none")
                                   :on-click #(swap! page-state dissoc :search-term)}
          [:button.btn.btn-secondary
           (icon :x :size :small)]]]]
       [:table.table.table-striped.table-hover
        [:thead
         [:tr
          [:th "Name"]
          [:th.d-lg-table-cell.d-none "Symbol"]
          [:th.d-lg-table-cell.d-none "Exchange"]
          [:th.d-lg-table-cell.d-none.text-end "Latest Price"]
          [:th.d-lg-table-cell.d-none.text-end "Price Date"]
          [:th (html/space)]]]
        [:tbody
         (if @commodities
           (->> @filtered
                (filter (match-commodity @pattern))
                (drop (* @page-size @page-index))
                (take @page-size)
                (map #(commodity-row % page-state))
                doall)
           [:tr
            [:td.text-center {:col-span 6} [bs/spinner]]])]]
       [pagination page-state filtered]
       [button {:html {:class "btn-primary"
                       :title "Click here to add a new commodity."
                       :on-click (fn []
                                   (swap! page-state
                                          assoc
                                          :selected
                                          #:commodity{:entity @current-entity
                                                      :type "stock"
                                                      :exchange "nyse"
                                                      :price-config {:price-config/enabled true}})
                                   (set-focus "type"))}
                :icon :plus
                :caption "Add"
                :disabled? selected}]
       [button {:html {:class "btn-secondary ms-2"
                       :title "Click here to download recent prices for each commodity."
                       :on-click #(download-prices page-state)}
                :icon :download
                :disabled? selected
                :caption "Fetch Prices"}]])))

(defn- post-delete-price
  [page-state]
  (fn [price]
    (swap! page-state
           update-in
           [:prices]
           (fn [prices]
             (remove #(id= price %) prices)))))

(defn- delete-price
  [price page-state]
  (when (js/confirm (str "Are you sure you want to delete the price from " (format-date (:trade-date price)) "?"))
    (+busy)
    (prices/delete price
                   :callback -busy
                   :on-success (post-delete-price page-state))))

(defn- price-row
  [{:as p :price/keys [trade-date price]} page-state]
  ^{:key (str "price-row-" (:id p))}
  [:tr
   [:td.text-end (format-date trade-date)]
   [:td.text-end (currency-format price)]
   [:td
    [:div.btn-group
     [:button.btn.btn-secondary.btn-sm {:title "Click here to edit this price."
<<<<<<< HEAD
                                        :on-click (fn []
                                                    (swap! page-state assoc :selected-price p)
                                                    (set-focus "trade-date"))}
=======
                                   :on-click (fn []
                                               (swap! page-state assoc :selected-price price)
                                               (set-focus "trade-date"))}
>>>>>>> 2ce4f417
      (icon :pencil :size :small)]
     [:button.btn.btn-danger.btn-sm {:title "Click here to remove this price."
                                     :on-click #(delete-price p page-state)}
      (icon :x-circle :size :small)]]]])

(defn- prices-table
  [page-state]
  (let [prices (r/cursor page-state [:prices])]
    (fn []
      [:table.table.table-striped.table-hover
       [:thead
        [:tr
         [:th.text-end "Trade Date"]
         [:th.text-end "Price"]
         [:th (html/space)]]]
       [:tbody
        (cond
          (nil? @prices)
          [:tr
           [:td.text-center
            {:col-span 3}
            (bs/spinner {:size :small})]]

          (empty? @prices)
          [:tr
           [:td
            {:col-span 3}
            [:span.inline-status "No prices found."]]]

          :else
          (doall (map #(price-row % page-state) @prices)))]])))

(defn- price-list
  [page-state]
  (let [commodity (r/cursor page-state [:prices-commodity])
        price (r/cursor page-state [:selected-price])
        all-prices-fetched? (r/cursor page-state [:all-prices-fetched?])
        ctl-chan (r/cursor page-state [:prices-ctl-chan])]
    (fn []
      [:div.card {:class (cond
                           (nil? @commodity) "d-none"
                           @price "d-none d-lg-block")}
       [:div.card-header [:strong (str (:name @commodity) " Prices")]]
       [:div#prices-container {:style {:max-height "40em" :overflow "auto"}}
        [prices-table page-state]]
       [:div.card-footer.d-flex.align-items-center
        [:div.row
         [:div.col-auto
          [button {:html {:class "btn-primary"
                          :title "Click here to add a new price for this commodity."
                          :on-click (fn []
                                      (swap! page-state
                                             assoc
                                             :selected-price
                                             #:price{:commodity @commodity
                                                     :trade-date (t/today)})
                                      (set-focus "trade-date"))}
                   :icon :plus
                   :caption "Add"}]
          [button {:html {:class "btn-secondary ms-2"
                          :on-click #(swap! page-state dissoc :prices-commodity)}
                   :icon :x
                   :caption "Close"}]]
         [:div.col-auto
          [:span.ms-auto
           [load-on-scroll {:target "prices-container"
                            :all-items-fetched? @all-prices-fetched?
                            :load-fn #(go (>! @ctl-chan :fetch))}]]]]]])))

(defn- post-save-price
  [page-state]
  (fn [price]
    (swap! page-state
           #(-> %
                (dissoc :selected-price)
                (update-in [:prices]
                           (fn [prices]
                             (util/upsert-into price
                                               {:sort-key :price/trade-date
                                                :comp t/after?}
                                               prices)))))))
(defn- save-price
  [page-state]
  (let [price (:selected-price @page-state)]
    (+busy)
    (prices/save price
                 :callback -busy
                 :on-success (post-save-price page-state))))

(defn- price-form
  [page-state]
  (let [price (r/cursor page-state [:selected-price])]
    (fn []
      (when @price
        [:form {:no-validate true
                :on-submit (fn [e]
                             (.preventDefault e)
                             (v/validate price)
                             (when (v/valid? price)
                               (save-price page-state)))}
         [:div.card.mt-2 {:class (when-not @price "d-none")}
          [:div.card-header [:strong (str (if  (:id @price) "Edit" "New") " Price")]]
          [:div.card-body
           [forms/date-field price [:price/trade-date] {:validations #{::v/required}}]
           [forms/decimal-field price [:price/price] {:validations #{::v/required}}]]
          [:div.card-footer
           [button {:html {:class "btn-primary"
                                   :title "Click here to save this price."
                                   :type :submit}
                            :icon :check
                            :caption "Save"}]
           [button {:html {:class "btn-secondary ms-2"
                           :title "Click here to cancel this update."
                           :type :button
                           :on-click #(swap! page-state dissoc :selected-price)}
                    :icon :x
                    :caption "Cancel"}]]]]))))

(defn- filter-container
  [page-state]
  [:div#filter.offcanvas.offcanvas-end {:tab-index -1}
   [:div.offcanvas-header
    [:h3.off-canvas-title "Filter"]
    [:button.btn-close.text-reset {:data-bs-dismiss "offcanvas"
                                   :aria-label "Close"}]]
   [:div.offcanvas-body
    [:div.form-check.mb-1
        [forms/checkbox-input
         page-state
         [:hide-zero-shares?]]
        [:label.form-check-label {:for "hide-zero-shares"}
         "Hide zero shares"]]]])

(defn- index []
  (let [page-state (r/atom {:page-size 10
                            :page-index 0
                            :prices-ctl-chan (chan)
                            :hide-zero-shares? true})]
    (load-commodities page-state)
    (add-watch current-entity ::index (fn [& _]
                                        (load-commodities page-state)))
    (fn []
      [:<>
       [:div.row
        [:div.col-md-8.d-flex.justify-content-between.align-items-center
         [:h1.mt-3 "Commodities"]
         [:button.btn.btn-dark {:type :button
                                :data-bs-toggle "offcanvas"
                                :data-bs-target "#filter"
                                :aria-controls "filter"}
          (icon :funnel :size :small)]]]
       [filter-container page-state]
       [:div.row
        [:div.col-md-8
         [commodities-table page-state]]
        [:div.col-md-4
         [commodity-form page-state]
         [price-list page-state]
         [price-form page-state]]]])))

(secretary/defroute "/commodities" []
  (swap! app-state assoc :page #'index))<|MERGE_RESOLUTION|>--- conflicted
+++ resolved
@@ -180,7 +180,6 @@
      [:td.d-lg-table-cell.d-none.text-end (format-date latest-price)]
      [:td.text-end
       [:div.btn-group
-<<<<<<< HEAD
        [:button.btn.btn-secondary.btn-sm
         {:title "Click here to edit this commodity."
          :on-click (fn []
@@ -194,19 +193,6 @@
          :disabled default?
          :on-click #(select-prices-commodity page-state
                                              commodity)}
-=======
-       [:button.btn.btn-secondary.btn-sm {:title "Click here to edit this commodity."
-                                     :on-click (fn []
-                                                 (swap! page-state #(-> %
-                                                                        (dissoc :prices-commodity)
-                                                                        (assoc :selected commodity)))
-                                                 (set-focus "type"))}
-        (icon :pencil :size :small)]
-       [:button.btn.btn-secondary.btn-sm {:title "Click here to view prices for this commodity."
-                                     :disabled default?
-                                     :on-click #(select-prices-commodity page-state
-                                                                         commodity)}
->>>>>>> 2ce4f417
         (icon :collection :size :small)]
        [:button.btn.btn-danger.btn-sm
         {:title "Click here to delete this commodity."
@@ -371,16 +357,11 @@
    [:td.text-end (currency-format price)]
    [:td
     [:div.btn-group
-     [:button.btn.btn-secondary.btn-sm {:title "Click here to edit this price."
-<<<<<<< HEAD
-                                        :on-click (fn []
-                                                    (swap! page-state assoc :selected-price p)
-                                                    (set-focus "trade-date"))}
-=======
-                                   :on-click (fn []
-                                               (swap! page-state assoc :selected-price price)
-                                               (set-focus "trade-date"))}
->>>>>>> 2ce4f417
+     [:button.btn.btn-secondary.btn-sm
+      {:title "Click here to edit this price."
+       :on-click (fn []
+                   (swap! page-state assoc :selected-price p)
+                   (set-focus "trade-date"))}
       (icon :pencil :size :small)]
      [:button.btn.btn-danger.btn-sm {:title "Click here to remove this price."
                                      :on-click #(delete-price p page-state)}
