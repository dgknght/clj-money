(ns clj-money.views.commodities
  (:require [cljs.core.async :refer [chan <! >! go go-loop]]
            [cljs.pprint :refer [pprint]]
            [reagent.core :as r]
            [reagent.ratom :refer [make-reaction]]
            [reagent.format :refer [currency-format]]
            [secretary.core :as secretary :include-macros true]
            [cljs-time.core :as t]
            [dgknght.app-lib.core :refer [fmin
                                          fmax]]
            [dgknght.app-lib.web :refer [format-date]]
            [dgknght.app-lib.dom :refer [set-focus]]
            [dgknght.app-lib.html :as html]
            [dgknght.app-lib.bootstrap-5 :as bs]
            [dgknght.app-lib.decimal :as decimal]
            [dgknght.app-lib.forms :as forms]
            [dgknght.app-lib.forms-validation :as v]
            [clj-money.util :as util]
            [clj-money.icons :refer [icon]]
            [clj-money.dates :as dates]
            [clj-money.components :refer [button
                                          load-in-chunks
                                          load-on-scroll]]
            [clj-money.api.commodities :as commodities]
            [clj-money.api.prices :as prices]
            [clj-money.state :refer [app-state
                                     current-entity
                                     +busy
                                     -busy]]))

(defn- receive-commodities
  [page-state]
  (fn [commodities]
    (swap! page-state
           #(-> %
                (dissoc :prices-commodity)
                (assoc :commodities (sort-by :commodity/name commodities))))))

(defn- load-commodities
  [page-state]
  (+busy)
  (commodities/select {}
<<<<<<< HEAD
    :callback -busy
    :on-success (receive-commodities page-state)))
=======
                      :callback -busy
                      :on-success (fn [result]
                                    (swap! page-state #(-> %
                                                           (dissoc :prices-commodity)
                                                           (assoc :commodities (sort-by :name result)))))))
>>>>>>> 1f4169f3

(defn- save-commodity
  [page-state]
  (+busy)
<<<<<<< HEAD
  (-> (get-in @page-state [:selected])
      (update-in [:commodity/type] keyword)
      (update-in [:commodity/exchange] keyword)
      (commodities/save :callback -busy
                        :on-success (fn []
                                      (swap! page-state dissoc :selected)
                                      (load-commodities page-state)))))
=======
  (commodities/save (get-in @page-state [:selected])
                    :callback -busy
                    :on-success (fn [_]
                                  (swap! page-state dissoc :selected)
                                  (load-commodities page-state))))
>>>>>>> 1f4169f3

(defn- commodity-form
  [page-state]
  (let [commodity (r/cursor page-state [:selected])
        types (make-reaction #(if (and (:id @commodity)
                                       (= (:id @commodity)
                                          (get-in @current-entity [:entity/settings :settings/default-commodity-id])))
                                ["currency"]
                                ["currency" "stock" "fund"]))]
    (fn []
      (when @commodity
        [:form {:on-submit (fn [e]
                             (.preventDefault e)
                             (v/validate commodity)
                             (when (v/valid? commodity)
                               (save-commodity page-state)))
                :no-validate true}
         [:div#commodity-form.card {:class (when-not @commodity "d-none")}
          [:div.card-header [:strong (str (if (:id @commodity) "Edit" "New")) " Commodity"]]
          [:div.card-body
           [forms/select-field commodity [:commodity/type] @types {:validations #{::v/required}}]
           [forms/select-field commodity [:commodity/exchange] ["" "amex" "nasdaq" "nyse" "otc"]]
           [forms/text-field commodity [:commodity/symbol] {:validations #{::v/required}}]
           [forms/text-field commodity [:commodity/name] {:validations #{::v/required}}]
           [forms/checkbox-field commodity [:commodity/price-config :price-config/enabled] {:caption "Download prices"}]]
          [:div.card-footer
           [button {:html {:class "btn-primary"
                           :type :submit
                           :title "Click here to save this commodity"}
                    :icon :check
                    :caption "Save"}]
           [button {:html {:class "btn-secondary ms-2"
                           :title "Click here to discontinue this edit operation."
                           :type :button
                           :on-click #(swap! page-state dissoc :selected)}
                    :icon :x
                    :caption "Cancel"}]]]]))))

(defn- delete
  [commodity page-state]
  (when (js/confirm (str "Are you sure you want to delete the commodity \"" (:commodity/name commodity) "\"?"))
    (+busy)
<<<<<<< HEAD
    (commodities/delete
      commodity
      :callback -busy
      :on-success #(load-commodities page-state))))
=======
    (commodities/delete commodity
                        :callback -busy
                        :on-success #(load-commodities page-state))))
>>>>>>> 1f4169f3

(defn- truncate
  ([value] (truncate value 20))
  ([value length]
   (if (> length (count value))
     value
     [:span {:title value}
      (str
       (apply str (take (- length 3) value))
       "...")])))

(defn- fetch-prices
  [xf]
  (completing
    (fn [ch criteria]
      (prices/select criteria :post-xf (map #(xf ch %))))))

(defn- init-price-loading
  [page-state]
  (let [{:as commodity
         :commodity/keys [earliest-price
                          latest-price]} (:prices-commodity @page-state)
        {:keys [items-ch ctl-ch]} (->> (dates/desc-ranges earliest-price
                                                          latest-price
                                                          (t/years 1))
                                       (map vec)
                                       (load-in-chunks {:fetch-xf (comp (map #(hash-map :price/commodity commodity
                                                                                        :price/trade-date %))
                                                                        fetch-prices)}))]
    (swap! page-state assoc :ctl-chan ctl-ch)
    (go-loop [prices (<! items-ch)]
             (if prices
               (do
                 (swap! page-state update-in [:prices] (fnil concat []) prices)
                 (recur (<! items-ch)))
               (swap! page-state #(-> %
                                      (update-in [:prices] (fnil identity []))
                                      (assoc :all-prices-fetched? true)))))
    (go (>! ctl-ch :fetch))))

(def ^:private bounded?
  (every-pred :commodity/earliest-price :commodity/latest-price))

(defn- select-prices-commodity
  [page-state commodity]
  (+busy)
  (swap! page-state
         #(-> %
              (dissoc :selected
                      :prices
                      :all-prices-fetched?)
              (assoc :prices-commodity commodity)))
  (js/setTimeout
    (fn []
      (if (bounded? commodity)
        (init-price-loading page-state)
        (swap! page-state assoc
               :prices []
               :all-prices-fetched? true))
      (-busy))
    100))

(defn- commodity-row
  [{:commodity/keys [latest-price
                     most-recent-price
                     symbol
                     exchange]
    :as commodity}
   page-state]
  (let  [default? (= (:id commodity)
                     (get-in @current-entity [:entity/settings
                                              :settings/default-commodity-id]))]
    ^{:key (:id commodity)}
    [:tr
     [:td (truncate (:commodity/name commodity))]
     [:td.d-lg-table-cell.d-none symbol]
     [:td.d-lg-table-cell.d-none exchange]
     [:td.d-lg-table-cell.d-none.text-end (currency-format (:price most-recent-price))]
     [:td.d-lg-table-cell.d-none.text-end (format-date latest-price)]
     [:td.text-end
      [:div.btn-group
       [:button.btn.btn-secondary.btn-sm
        {:title "Click here to edit this commodity."
         :on-click (fn []
                     (swap! page-state #(-> %
                                            (dissoc :prices-commodity)
                                            (assoc :selected commodity)))
                     (set-focus "type"))}
        (icon :pencil :size :small)]
       [:button.btn.btn-secondary.btn-sm
        {:title "Click here to view prices for this commodity."
         :disabled default?
         :on-click #(select-prices-commodity page-state
                                             commodity)}
        (icon :collection :size :small)]
       [:button.btn.btn-danger.btn-sm
        {:title "Click here to delete this commodity."
         :disabled default?
         :on-click #(delete commodity page-state)}
        (icon :x-circle :size :small)]]]]))

(defn- match-commodity
  [pattern]
  (if pattern
    (fn [commodity]
      (some #(re-find pattern (% commodity))
            [:name :symbol]))
    (constantly true)))

(defn- pagination
  [page-state collection]
  (let [com-count (make-reaction #(count @collection))
        page-size (r/cursor page-state [:page-size])
        page-count (make-reaction #(.ceil js/Math (/ @com-count @page-size)))
        max-index (make-reaction #(- @page-count 1))
        page-index (r/cursor page-state [:page-index])]
    (fn []
      [:ul.pagination {:class (when (<= @com-count @page-size) "d-none")}
       [:li.page-item
        [:a.page-link {:href "#"
                       :on-click #(swap! page-state assoc :page-index 0)}
         (icon :chevron-bar-left :size :small)]]
       [:li.page-item
        [:a.page-link {:href "#"
                       :on-click #(swap! page-state update-in [:page-index] (fmin dec 0))}
         (icon :chevron-left :size :small)]]
       [:li.page-item
        [:a.page-link {:href "#"}
         (+ 1 @page-index)
         " of "
         @page-count]]
       [:li.page-item
        [:a.page-link {:href "#"
                       :on-click #(swap! page-state update-in [:page-index] (fmax inc @max-index))}
         (icon :chevron-right :size :small)]]
       [:li.page-item
        [:a.page-link {:href "#"
                       :on-click #(swap! page-state assoc :page-index @max-index)}
         (icon :chevron-bar-right :size :small)]]])))

(defn- shares-owned?
  [{:keys [shares-owned]}]
  (not (decimal/zero? shares-owned)))

(defn- price-download-enabled?
  [{:commodity/keys [price-config]}]
  (:price-config/enabled price-config))

(defn- download-prices
  [page-state]
  (when-let [commodity-ids (->> (:commodities @page-state)
                                (filter (every-pred shares-owned? price-download-enabled?))
                                (map :id)
                                seq)]
    (+busy)
    (prices/fetch commodity-ids
                  :callback -busy
                  :on-success #(load-commodities page-state))))

(defn- commodities-table
  [page-state]
  (let [commodities (r/cursor page-state [:commodities])
        hide-zero-shares? (r/cursor page-state [:hide-zero-shares?])
<<<<<<< HEAD
        filter-fn (make-reaction #(if @hide-zero-shares?
                                    (fn [{:commodity/keys [created-at
                                                           type]
                                          :lot/keys [shares-owned]}]
                                      (or (= :currency type)
                                          (t/before? created-at
                                                     (t/minus (t/now) (t/hours 1)))
                                          (not (zero? shares-owned))))
                                    (constantly true)))
        filtered (make-reaction #(filter @filter-fn @commodities))
=======
        remove? (make-reaction #(if @hide-zero-shares?
                                  (let [an-hour-ago (t/minus (t/now) (t/hours 1))]
                                    (fn [{:keys [shares-owned created-at]}]
                                      (or (t/before? created-at
                                                     an-hour-ago)
                                          (zero? shares-owned))))
                                  (constantly false)))
        filtered (make-reaction #(remove @remove? @commodities))
>>>>>>> 1f4169f3
        page-size (r/cursor page-state [:page-size])
        page-index (r/cursor page-state [:page-index])
        search-term (r/cursor page-state [:search-term])
        selected (r/cursor page-state [:selected])
        pattern (make-reaction #(when (and @search-term
                                           (< 2
                                              (count @search-term)))
                                  (re-pattern @search-term)))
        prices-selected (r/cursor page-state [:prices-commodity])
        hide? (make-reaction #(or @selected @prices-selected))]
    (fn []
      [:div {:class (when @hide? "d-none d-lg-block")}
       [:div
        [:div.input-group
         [:span.input-group-text
          (icon :search :size :small)]
         [forms/text-input page-state [:search-term]]
         [:div.input-group-append {:class (when-not @search-term "d-none")
                                   :on-click #(swap! page-state dissoc :search-term)}
          [:button.btn.btn-secondary
           (icon :x :size :small)]]]]
       [:table.table.table-striped.table-hover
        [:thead
         [:tr
          [:th "Name"]
          [:th.d-lg-table-cell.d-none "Symbol"]
          [:th.d-lg-table-cell.d-none "Exchange"]
          [:th.d-lg-table-cell.d-none.text-end "Latest Price"]
          [:th.d-lg-table-cell.d-none.text-end "Price Date"]
          [:th (html/space)]]]
        [:tbody
         (if @commodities
           (->> @filtered
                (filter (match-commodity @pattern))
                (drop (* @page-size @page-index))
                (take @page-size)
                (map #(commodity-row % page-state))
                doall)
           [:tr
            [:td.text-center {:col-span 6} [bs/spinner]]])]]
       [pagination page-state filtered]
       [button {:html {:class "btn-primary"
                       :title "Click here to add a new commodity."
                       :on-click (fn []
                                   (swap! page-state
                                          assoc
                                          :selected
                                          #:commodity{:entity @current-entity
                                                      :type "stock"
                                                      :exchange "nyse"
                                                      :price-config {:price-config/enabled true}})
                                   (set-focus "type"))}
                :icon :plus
                :caption "Add"
                :disabled? selected}]
       [button {:html {:class "btn-secondary ms-2"
                       :title "Click here to download recent prices for each commodity."
                       :on-click #(download-prices page-state)}
                :icon :download
                :disabled? selected
                :caption "Fetch Prices"}]])))

(defn- delete-price
  [price page-state]
  (when (js/confirm (str "Are you sure you want to delete the price from " (format-date (:trade-date price)) "?"))
    (+busy)
    (prices/delete price
                   :callback -busy
                   :on-success #(swap! page-state
                                       update-in
                                       [:prices]
                                       (fn [prices]
                                         (remove (fn [p] (= (:id %) (:id p)))
                                                 prices))))))

(defn- price-row
  [{:as p :price/keys [trade-date price]} page-state]
  ^{:key (str "price-row-" (:id p))}
  [:tr
   [:td.text-end (format-date trade-date)]
   [:td.text-end (currency-format price)]
   [:td
    [:div.btn-group
     [:button.btn.btn-secondary.btn-sm {:title "Click here to edit this price."
                                        :on-click (fn []
                                                    (swap! page-state assoc :selected-price p)
                                                    (set-focus "trade-date"))}
      (icon :pencil :size :small)]
     [:button.btn.btn-danger.btn-sm {:title "Click here to remove this price."
                                     :on-click #(delete-price p page-state)}
      (icon :x-circle :size :small)]]]])

(defn- prices-table
  [page-state]
  (let [prices (r/cursor page-state [:prices])]
    (fn []
      [:table.table.table-striped.table-hover
       [:thead
        [:tr
         [:th.text-end "Trade Date"]
         [:th.text-end "Price"]
         [:th (html/space)]]]
       [:tbody
        (cond
          (nil? @prices)
          [:tr
           [:td.text-center
            {:col-span 3}
            (bs/spinner {:size :small})]]

          (empty? @prices)
          [:tr
           [:td
            {:col-span 3}
            [:span.inline-status "No prices found."]]]

          :else
          (doall (map #(price-row % page-state) @prices)))]])))

(defn- price-list
  [page-state]
  (let [commodity (r/cursor page-state [:prices-commodity])
        price (r/cursor page-state [:selected-price])
        all-prices-fetched? (r/cursor page-state [:all-prices-fetched?])
        ctl-chan (r/cursor page-state [:prices-ctl-chan])]
    (fn []
      [:div.card {:class (cond
                           (nil? @commodity) "d-none"
                           @price "d-none d-lg-block")}
       [:div.card-header [:strong (str (:name @commodity) " Prices")]]
       [:div#prices-container {:style {:max-height "40em" :overflow "auto"}}
        [prices-table page-state]]
       [:div.card-footer.d-flex.align-items-center
        [:div.row
         [:div.col-auto
          [button {:html {:class "btn-primary"
                          :title "Click here to add a new price for this commodity."
                          :on-click (fn []
                                      (swap! page-state
                                             assoc
                                             :selected-price
                                             #:price{:commodity @commodity
                                                     :trade-date (t/today)})
                                      (set-focus "trade-date"))}
                   :icon :plus
                   :caption "Add"}]
          [button {:html {:class "btn-secondary ms-2"
                          :on-click #(swap! page-state dissoc :prices-commodity)}
                   :icon :x
                   :caption "Close"}]]
         [:div.col-auto
          [:span.ms-auto
           [load-on-scroll {:target "prices-container"
                            :all-items-fetched? @all-prices-fetched?
                            :load-fn #(go (>! @ctl-chan :fetch))}]]]]]])))

(defn- post-save-price
<<<<<<< HEAD
  [page-state]
  (fn [price]
    (swap! page-state
           #(-> %
                (dissoc :selected-price)
                (update-in [:prices]
                           (fn [prices]
                             (util/upsert-into price
                                               {:sort-key :price/trade-date
                                                :comp t/after?}
                                               prices)))))))
=======
  [page-state new?]
  (fn [{:keys [id] :as price}]
    (let [update-fn (if new?
                      (fn [prices]
                        (->> (conj prices price)
                             (sort comp-prices-rev)
                             vec))
                      (fn [prices]
                        (mapv #(if (= (:id %) id)
                                 price
                                 %)
                              prices)))]
      (swap! page-state #(-> %
                             (dissoc :selected-price)
                             (update-in [:prices] update-fn))))))
>>>>>>> 1f4169f3
(defn- save-price
  [page-state]
  (let [price (:selected-price @page-state)]
    (+busy)
    (prices/save price
                 :callback -busy
<<<<<<< HEAD
                 :on-success (post-save-price page-state))))
=======
                 :on-success (post-save-price page-state (not (:id price))))))
>>>>>>> 1f4169f3

(defn- price-form
  [page-state]
  (let [price (r/cursor page-state [:selected-price])]
    (fn []
      (when @price
        [:form {:no-validate true
                :on-submit (fn [e]
                             (.preventDefault e)
                             (v/validate price)
                             (when (v/valid? price)
                               (save-price page-state)))}
         [:div.card.mt-2 {:class (when-not @price "d-none")}
          [:div.card-header [:strong (str (if  (:id @price) "Edit" "New") " Price")]]
          [:div.card-body
           [forms/date-field price [:price/trade-date] {:validations #{::v/required}}]
           [forms/decimal-field price [:price/price] {:validations #{::v/required}}]]
          [:div.card-footer
           [button {:html {:class "btn-primary"
                                   :title "Click here to save this price."
                                   :type :submit}
                            :icon :check
                            :caption "Save"}]
           [button {:html {:class "btn-secondary ms-2"
                           :title "Click here to cancel this update."
                           :type :button
                           :on-click #(swap! page-state dissoc :selected-price)}
                    :icon :x
                    :caption "Cancel"}]]]]))))

(defn- filter-container
  [page-state]
  [:div#filter.offcanvas.offcanvas-end {:tab-index -1}
   [:div.offcanvas-header
    [:h3.off-canvas-title "Filter"]
    [:button.btn-close.text-reset {:data-bs-dismiss "offcanvas"
                                   :aria-label "Close"}]]
   [:div.offcanvas-body
    [:div.form-check.mb-1
        [forms/checkbox-input
         page-state
         [:hide-zero-shares?]]
        [:label.form-check-label {:for "hide-zero-shares"}
         "Hide zero shares"]]]])

(defn- index []
  (let [page-state (r/atom {:page-size 10
                            :page-index 0
                            :prices-ctl-chan (chan)
                            :hide-zero-shares? true})]
    (load-commodities page-state)
    (add-watch current-entity ::index (fn [& _]
                                        (load-commodities page-state)))
    (fn []
      [:<>
       [:div.row
        [:div.col-md-8.d-flex.justify-content-between.align-items-center
         [:h1.mt-3 "Commodities"]
         [:button.btn.btn-dark {:type :button
                                :data-bs-toggle "offcanvas"
                                :data-bs-target "#filter"
                                :aria-controls "filter"}
          (icon :funnel :size :small)]]]
       [filter-container page-state]
       [:div.row
        [:div.col-md-8
         [commodities-table page-state]]
        [:div.col-md-4
         [commodity-form page-state]
         [price-list page-state]
         [price-form page-state]]]])))

(secretary/defroute "/commodities" []
  (swap! app-state assoc :page #'index))<|MERGE_RESOLUTION|>--- conflicted
+++ resolved
@@ -15,7 +15,7 @@
             [dgknght.app-lib.decimal :as decimal]
             [dgknght.app-lib.forms :as forms]
             [dgknght.app-lib.forms-validation :as v]
-            [clj-money.util :as util]
+            [clj-money.util :as util :refer [id=]]
             [clj-money.icons :refer [icon]]
             [clj-money.dates :as dates]
             [clj-money.components :refer [button
@@ -40,21 +40,12 @@
   [page-state]
   (+busy)
   (commodities/select {}
-<<<<<<< HEAD
     :callback -busy
     :on-success (receive-commodities page-state)))
-=======
-                      :callback -busy
-                      :on-success (fn [result]
-                                    (swap! page-state #(-> %
-                                                           (dissoc :prices-commodity)
-                                                           (assoc :commodities (sort-by :name result)))))))
->>>>>>> 1f4169f3
 
 (defn- save-commodity
   [page-state]
   (+busy)
-<<<<<<< HEAD
   (-> (get-in @page-state [:selected])
       (update-in [:commodity/type] keyword)
       (update-in [:commodity/exchange] keyword)
@@ -62,13 +53,6 @@
                         :on-success (fn []
                                       (swap! page-state dissoc :selected)
                                       (load-commodities page-state)))))
-=======
-  (commodities/save (get-in @page-state [:selected])
-                    :callback -busy
-                    :on-success (fn [_]
-                                  (swap! page-state dissoc :selected)
-                                  (load-commodities page-state))))
->>>>>>> 1f4169f3
 
 (defn- commodity-form
   [page-state]
@@ -111,16 +95,10 @@
   [commodity page-state]
   (when (js/confirm (str "Are you sure you want to delete the commodity \"" (:commodity/name commodity) "\"?"))
     (+busy)
-<<<<<<< HEAD
     (commodities/delete
       commodity
       :callback -busy
       :on-success #(load-commodities page-state))))
-=======
-    (commodities/delete commodity
-                        :callback -busy
-                        :on-success #(load-commodities page-state))))
->>>>>>> 1f4169f3
 
 (defn- truncate
   ([value] (truncate value 20))
@@ -284,18 +262,6 @@
   [page-state]
   (let [commodities (r/cursor page-state [:commodities])
         hide-zero-shares? (r/cursor page-state [:hide-zero-shares?])
-<<<<<<< HEAD
-        filter-fn (make-reaction #(if @hide-zero-shares?
-                                    (fn [{:commodity/keys [created-at
-                                                           type]
-                                          :lot/keys [shares-owned]}]
-                                      (or (= :currency type)
-                                          (t/before? created-at
-                                                     (t/minus (t/now) (t/hours 1)))
-                                          (not (zero? shares-owned))))
-                                    (constantly true)))
-        filtered (make-reaction #(filter @filter-fn @commodities))
-=======
         remove? (make-reaction #(if @hide-zero-shares?
                                   (let [an-hour-ago (t/minus (t/now) (t/hours 1))]
                                     (fn [{:keys [shares-owned created-at]}]
@@ -304,7 +270,6 @@
                                           (zero? shares-owned))))
                                   (constantly false)))
         filtered (make-reaction #(remove @remove? @commodities))
->>>>>>> 1f4169f3
         page-size (r/cursor page-state [:page-size])
         page-index (r/cursor page-state [:page-index])
         search-term (r/cursor page-state [:search-term])
@@ -367,18 +332,22 @@
                 :disabled? selected
                 :caption "Fetch Prices"}]])))
 
+(defn- post-delete-price
+  [page-state]
+  (fn [price]
+    (swap! page-state
+           update-in
+           [:prices]
+           (fn [prices]
+             (remove #(id= price %) prices)))))
+
 (defn- delete-price
   [price page-state]
   (when (js/confirm (str "Are you sure you want to delete the price from " (format-date (:trade-date price)) "?"))
     (+busy)
     (prices/delete price
                    :callback -busy
-                   :on-success #(swap! page-state
-                                       update-in
-                                       [:prices]
-                                       (fn [prices]
-                                         (remove (fn [p] (= (:id %) (:id p)))
-                                                 prices))))))
+                   :on-success (post-delete-price page-state))))
 
 (defn- price-row
   [{:as p :price/keys [trade-date price]} page-state]
@@ -462,7 +431,6 @@
                             :load-fn #(go (>! @ctl-chan :fetch))}]]]]]])))
 
 (defn- post-save-price
-<<<<<<< HEAD
   [page-state]
   (fn [price]
     (swap! page-state
@@ -474,34 +442,13 @@
                                                {:sort-key :price/trade-date
                                                 :comp t/after?}
                                                prices)))))))
-=======
-  [page-state new?]
-  (fn [{:keys [id] :as price}]
-    (let [update-fn (if new?
-                      (fn [prices]
-                        (->> (conj prices price)
-                             (sort comp-prices-rev)
-                             vec))
-                      (fn [prices]
-                        (mapv #(if (= (:id %) id)
-                                 price
-                                 %)
-                              prices)))]
-      (swap! page-state #(-> %
-                             (dissoc :selected-price)
-                             (update-in [:prices] update-fn))))))
->>>>>>> 1f4169f3
 (defn- save-price
   [page-state]
   (let [price (:selected-price @page-state)]
     (+busy)
     (prices/save price
                  :callback -busy
-<<<<<<< HEAD
                  :on-success (post-save-price page-state))))
-=======
-                 :on-success (post-save-price page-state (not (:id price))))))
->>>>>>> 1f4169f3
 
 (defn- price-form
   [page-state]
