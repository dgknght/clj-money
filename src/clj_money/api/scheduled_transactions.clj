(ns clj-money.api.scheduled-transactions
  (:refer-clojure :exclude [update])
<<<<<<< HEAD
  (:require [clojure.pprint :refer [pprint]]
            [java-time.api :as t]
            [dgknght.app-lib.core :refer [update-in-if]]
=======
  (:require [java-time.api :as t]
            [stowaway.core :as storage]
>>>>>>> 1f4169f3
            [dgknght.app-lib.api :as api]
            [dgknght.app-lib.test-assertions]
            [clj-money.authorization :refer [authorize
                                             allowed?
                                             +scope]
             :as authorization]
<<<<<<< HEAD
            [clj-money.util :as util]
            [clj-money.dates :as dates]
=======
>>>>>>> 1f4169f3
            [clj-money.models :as models]
            [clj-money.scheduled-transactions :as sched-trans]
            [clj-money.authorization.scheduled-transactions :as sched-trans-auth]))

(defn- ->criteria
  [{:keys [params authenticated]}]
  (-> params
      (select-keys [:entity-id])
      (+scope :scheduled-transaction authenticated)))

(defn- index
  [req]
  (-> req
      ->criteria
      models/select
      api/response))

<<<<<<< HEAD
(defn- ->sched-trans-item
  [item]
  (-> item
      (update-in-if [:scheduled-transaction-item/quantity] bigdec)
      (update-in-if [:scheduled-transaction-item/action] keyword)))

(defn- extract-sched-tran
  [{:keys [body]}]
  (-> body
      (update-in-if [:scheduled-transaction/items] #(map ->sched-trans-item %))
      (update-in-if [:scheduled-transaction/interval-type] keyword)
      (update-in-if [:scheduled-transaction/start-date] dates/unserialize-local-date)
      (update-in-if [:scheduled-transaction/end-date] dates/unserialize-local-date)
      (update-in-if [:scheduled-transaction/last-occurrence] dates/unserialize-local-date)))
=======
(defn- extract-sched-tran
  [{:keys [params]}]
  (storage/tag params ::models/scheduled-transaction))
>>>>>>> 1f4169f3

(defn- create
  [{:keys [params authenticated] :as req}]
  (-> req
      extract-sched-tran
      (assoc :scheduled-transaction/entity {:id (:entity-id params)})
      (authorize ::authorization/create authenticated)
      models/put
      api/creation-response))

(defn- find-and-authorize
  [{:keys [params authenticated]} action]
  (authorize (models/find-by (+scope (select-keys params [:id])
                                     :scheduled-transaction
                                     authenticated))
             action
             authenticated))

(defn- update
  [req]
<<<<<<< HEAD
  (or (some-> (find-and-authorize req ::authorization/update)
              (merge (extract-sched-tran req))
              models/put
              api/response)
      api/not-found))
=======
  (if-let [sched-tran (find-and-authorize req ::authorization/update)]
    (-> sched-tran
        (merge (extract-sched-tran req))
        sched-trans/update
        api/response)
    api/not-found))
>>>>>>> 1f4169f3

(defn- delete
  [req]
  (if-let [sched-tran (find-and-authorize req ::authorization/destroy)]
    (do
      (models/delete sched-tran)
      (api/response))
    api/not-found))

(defn- realize
  [req]
  (or (some-> (find-and-authorize req ::sched-trans-auth/realize)
              sched-trans/realize
              models/put-many
              api/creation-response)
      api/not-found))

(defn- mass-realize
  [{:keys [params authenticated]}]
  (if-let [entity (models/find-by (+scope {:id (:entity-id params)}
                                          :entity
                                          authenticated))]
    (->> (models/select
           [:and
            #:scheduled-transaction{:entity entity
                                    :enabled true}
            [:or
             {:scheduled-transaction/end-date nil}
             {:scheduled-transaction/end-date [:< (t/local-date)]}]])
         (filter #(allowed? % ::sched-trans-auth/realize authenticated))
         (mapcat sched-trans/realize)
         (sort-by :transaction/transaction-date t/before?)
         models/put-many
         (filter (util/model-type? :transaction))
         api/creation-response)
    api/not-found))

(def routes
  [["entities/:entity-id/scheduled-transactions"
    ["" {:get {:handler index}
         :post {:handler create}}]
    ["/realize" {:post {:handler mass-realize}}]]
   ["scheduled-transactions/:id"
    ["" {:patch {:handler update}
         :delete {:handler delete}}]
    ["/realize" {:post {:handler realize}}]]])<|MERGE_RESOLUTION|>--- conflicted
+++ resolved
@@ -1,24 +1,14 @@
 (ns clj-money.api.scheduled-transactions
   (:refer-clojure :exclude [update])
-<<<<<<< HEAD
   (:require [clojure.pprint :refer [pprint]]
             [java-time.api :as t]
-            [dgknght.app-lib.core :refer [update-in-if]]
-=======
-  (:require [java-time.api :as t]
-            [stowaway.core :as storage]
->>>>>>> 1f4169f3
             [dgknght.app-lib.api :as api]
             [dgknght.app-lib.test-assertions]
             [clj-money.authorization :refer [authorize
                                              allowed?
                                              +scope]
              :as authorization]
-<<<<<<< HEAD
             [clj-money.util :as util]
-            [clj-money.dates :as dates]
-=======
->>>>>>> 1f4169f3
             [clj-money.models :as models]
             [clj-money.scheduled-transactions :as sched-trans]
             [clj-money.authorization.scheduled-transactions :as sched-trans-auth]))
@@ -36,26 +26,18 @@
       models/select
       api/response))
 
-<<<<<<< HEAD
-(defn- ->sched-trans-item
-  [item]
-  (-> item
-      (update-in-if [:scheduled-transaction-item/quantity] bigdec)
-      (update-in-if [:scheduled-transaction-item/action] keyword)))
-
-(defn- extract-sched-tran
-  [{:keys [body]}]
-  (-> body
-      (update-in-if [:scheduled-transaction/items] #(map ->sched-trans-item %))
-      (update-in-if [:scheduled-transaction/interval-type] keyword)
-      (update-in-if [:scheduled-transaction/start-date] dates/unserialize-local-date)
-      (update-in-if [:scheduled-transaction/end-date] dates/unserialize-local-date)
-      (update-in-if [:scheduled-transaction/last-occurrence] dates/unserialize-local-date)))
-=======
 (defn- extract-sched-tran
   [{:keys [params]}]
-  (storage/tag params ::models/scheduled-transaction))
->>>>>>> 1f4169f3
+  (select-keys params [:scheduled-transaction/start-date
+                       :scheduled-transaction/end-date
+                       :scheduled-transaction/enabled
+                       :scheduled-transaction/last-occurrence
+                       :scheduled-transaction/date-spec
+                       :scheduled-transaction/interval-type
+                       :scheduled-transaction/interval-count
+                       :scheduled-transaction/entity
+                       :scheduled-transaction/description
+                       :scheduled-transaction/memo]))
 
 (defn- create
   [{:keys [params authenticated] :as req}]
@@ -76,20 +58,11 @@
 
 (defn- update
   [req]
-<<<<<<< HEAD
   (or (some-> (find-and-authorize req ::authorization/update)
               (merge (extract-sched-tran req))
               models/put
               api/response)
       api/not-found))
-=======
-  (if-let [sched-tran (find-and-authorize req ::authorization/update)]
-    (-> sched-tran
-        (merge (extract-sched-tran req))
-        sched-trans/update
-        api/response)
-    api/not-found))
->>>>>>> 1f4169f3
 
 (defn- delete
   [req]
