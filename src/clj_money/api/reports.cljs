--- conflicted
+++ resolved
@@ -14,12 +14,7 @@
                      (serialize-date start-date)
                      (serialize-date end-date))
            {}
-<<<<<<< HEAD
-           {:post-xf xf
-            :handle-ex (handle-ex "Unable to retrieve the income statement: %s")}))
-=======
            (add-error-handler opts "Unable to retrieve the income statement: %s")))
->>>>>>> 1f4169f3
 
 (defn balance-sheet
   [{:keys [as-of]} & {:as opts}]
@@ -29,26 +24,6 @@
                      :balance-sheet
                      (serialize-date as-of))
            {}
-<<<<<<< HEAD
-           {:post-xf xf
-            :handle-ex (handle-ex "Unable to retrieve the balance sheet: %s")}))
-
-(defn budget
-  [{:keys [budget-id] :as opts} & xf]
-  (let [url (str
-              (assoc
-                (uri (api/path :reports
-                               :budget
-                               budget-id))
-                :query (-> opts
-                           (dissoc :budget-id)
-                           (update-in-if [:tags] #(map name %))
-                           map->query-string)))]
-    (api/get url
-             {}
-             {:post-xf xf
-              :handle-ex (handle-ex "Unable to retrieve the budget report: %s")})))
-=======
            (add-error-handler opts "Unable to retrieve the balance sheet: %s")))
 
 (defn- budget-report-url
@@ -68,7 +43,6 @@
   (api/get (budget-report-url report)
            {}
            (add-error-handler opts "Unable to retrieve the budget report: %s")))
->>>>>>> 1f4169f3
 
 (defn budget-monitors
   [& {:as opts}]
@@ -77,15 +51,10 @@
                      :reports
                      :budget-monitors)
            {}
-<<<<<<< HEAD
-           {:post-xf xf
-            :handle-ex (handle-ex "Unable to retrieve the budget monitors: %s")}))
-=======
            (add-error-handler opts "Unable to retrieve the budget monitors: %s")))
 
 (def ^:private default-portfolio-report
   {:aggregate :by-account})
->>>>>>> 1f4169f3
 
 (defn- portfolio-report-url
   [report]
@@ -100,28 +69,9 @@
            map->query-string)))
 
 (defn portfolio
-<<<<<<< HEAD
-  ([xf]
-   (portfolio {:aggregate :by-account} xf))
-  ([options xf & xfs]
-   (api/get (str (api/path :entities
-                           (:id @current-entity)
-                           :reports
-                           :portfolio)
-                 "?"
-                 (-> options
-                     (update-in-if [:as-of] serialize-date)
-                     (update-in-if [:aggregate] name)
-                     map->query-string))
-            {}
-            {:post-xf (cons (map after-portfolio-read)
-                              (cons xf xfs))
-             :handle-ex (handle-ex "Unable to retrieve the portfolio report: %s")})))
-=======
   [report & {:as opts}]
   (-> default-portfolio-report
       (merge report)
       portfolio-report-url
       (api/get {}
-               (add-error-handler opts "Unable to retrieve the portfolio report: %s"))))
->>>>>>> 1f4169f3
+               (add-error-handler opts "Unable to retrieve the portfolio report: %s"))))