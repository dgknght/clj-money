(ns clj-money.api.users
  (:require [dgknght.app-lib.web :refer [path]]
            [clj-money.api :as api :refer [add-error-handler]]))

(defn authenticate
  [credentials & {:as opts}]
  (api/post (path :oapi :users :authenticate)
            credentials
<<<<<<< HEAD
            (add-error-handler
              opts
              "Unable to authenticate the user: %s")))
=======
            (add-error-handler opts "Unable to authenticate the user: %s")))
>>>>>>> 1f4169f3

(defn me
  [& {:as opts}]
  (api/get (api/path :users :me)
           {}
<<<<<<< HEAD
           (add-error-handler
             opts
             "Unable to retrieve your user profile: %s")))
=======
           (add-error-handler opts "Unable to retrieve your user profile: %s")))
>>>>>>> 1f4169f3
<|MERGE_RESOLUTION|>--- conflicted
+++ resolved
@@ -6,22 +6,10 @@
   [credentials & {:as opts}]
   (api/post (path :oapi :users :authenticate)
             credentials
-<<<<<<< HEAD
-            (add-error-handler
-              opts
-              "Unable to authenticate the user: %s")))
-=======
             (add-error-handler opts "Unable to authenticate the user: %s")))
->>>>>>> 1f4169f3
 
 (defn me
   [& {:as opts}]
   (api/get (api/path :users :me)
            {}
-<<<<<<< HEAD
-           (add-error-handler
-             opts
-             "Unable to retrieve your user profile: %s")))
-=======
-           (add-error-handler opts "Unable to retrieve your user profile: %s")))
->>>>>>> 1f4169f3
+           (add-error-handler opts "Unable to retrieve your user profile: %s")))