--- conflicted
+++ resolved
@@ -1,11 +1,6 @@
 (ns clj-money.api.entities
   (:refer-clojure :exclude [update])
-<<<<<<< HEAD
-  (:require [clojure.pprint :refer [pprint]]
-            [clj-money.models.schema :as schema]
-=======
   (:require [clj-money.models.schema :as schema]
->>>>>>> f92c71ba
             [clj-money.api :as api :refer [add-error-handler]]))
 
 (defn select
