(ns clj-money.api.budgets
  (:refer-clojure :exclude [update find])
<<<<<<< HEAD
  (:require [dgknght.app-lib.core :refer [update-in-if]]
            [dgknght.app-lib.web :refer [serialize-date]]
            [clj-money.api :as api :refer [handle-ex]]
=======
  (:require [clj-money.api :as api :refer [add-error-handler]]
>>>>>>> 1f4169f3
            [clj-money.state :refer [current-entity]]))

(defn search
  [criteria  & {:as opts}]
  (api/get (api/path :entities
                     (:id @current-entity)
                     :budgets)
<<<<<<< HEAD
           {}
           {:post-xf xf
            :handle-ex (handle-ex "Unable to retrieve the budgets: %s")}))
=======
           criteria
           (add-error-handler
             opts
             "Unable to retrieve the budgets: %s")))
>>>>>>> 1f4169f3

(defn find
  [id & {:as opts}]
  (api/get (api/path :budgets id)
           {}
<<<<<<< HEAD
           {:post-xf xf
            :handle-ex (handle-ex "Unable to retrieve the budget: %s")}))

(defn- before-item-save
  [item]
  (update-in-if item [:spec :start-date] serialize-date))

(defn- before-save
  [budget]
  (-> budget
      (dissoc :end-date)
      (update-in [:start-date] serialize-date)
      (update-in-if [:items] #(map before-item-save %))))
=======
           (add-error-handler
             opts
             "Unable to retrieve the budget: %s")))
>>>>>>> 1f4169f3

(defn- update
  [budget {:as opts}]
  (api/patch
    (api/path :budgets
              (:id budget))
    budget
<<<<<<< HEAD
    {:post-xf xf}))
=======
    (add-error-handler
      opts
      "Unable to update the budget: %s")))
>>>>>>> 1f4169f3

(defn- create
  [budget {:as opts}]
  (api/post
    (api/path :entities
              (:id @current-entity)
              :budgets)
<<<<<<< HEAD
    (update-in-if budget [:auto-create-start-date] serialize-date)
    {:post-xf xf
     :handle-ex (handle-ex "Unable to create the budget: %s")}))
=======
    budget
    (add-error-handler
      opts
      "Unable to create the budget: %s")))
>>>>>>> 1f4169f3

(defn save
  [budget & {:as opts}]
  (let [f (if (:id budget)
            update
            create)]
    (f budget opts)))

(defn delete
  [budget & {:as opts}]
  (api/delete (api/path :budgets (:id budget))
<<<<<<< HEAD
              {:post-xf xf
               :handle-ex (handle-ex "Unable to remove the budget: %s")}))
=======
              (add-error-handler
                opts
                "Unable to delete the budget: %s")))
>>>>>>> 1f4169f3
<|MERGE_RESOLUTION|>--- conflicted
+++ resolved
@@ -1,12 +1,6 @@
 (ns clj-money.api.budgets
   (:refer-clojure :exclude [update find])
-<<<<<<< HEAD
-  (:require [dgknght.app-lib.core :refer [update-in-if]]
-            [dgknght.app-lib.web :refer [serialize-date]]
-            [clj-money.api :as api :refer [handle-ex]]
-=======
   (:require [clj-money.api :as api :refer [add-error-handler]]
->>>>>>> 1f4169f3
             [clj-money.state :refer [current-entity]]))
 
 (defn search
@@ -14,40 +8,18 @@
   (api/get (api/path :entities
                      (:id @current-entity)
                      :budgets)
-<<<<<<< HEAD
-           {}
-           {:post-xf xf
-            :handle-ex (handle-ex "Unable to retrieve the budgets: %s")}))
-=======
            criteria
            (add-error-handler
              opts
              "Unable to retrieve the budgets: %s")))
->>>>>>> 1f4169f3
 
 (defn find
   [id & {:as opts}]
   (api/get (api/path :budgets id)
            {}
-<<<<<<< HEAD
-           {:post-xf xf
-            :handle-ex (handle-ex "Unable to retrieve the budget: %s")}))
-
-(defn- before-item-save
-  [item]
-  (update-in-if item [:spec :start-date] serialize-date))
-
-(defn- before-save
-  [budget]
-  (-> budget
-      (dissoc :end-date)
-      (update-in [:start-date] serialize-date)
-      (update-in-if [:items] #(map before-item-save %))))
-=======
            (add-error-handler
              opts
              "Unable to retrieve the budget: %s")))
->>>>>>> 1f4169f3
 
 (defn- update
   [budget {:as opts}]
@@ -55,13 +27,9 @@
     (api/path :budgets
               (:id budget))
     budget
-<<<<<<< HEAD
-    {:post-xf xf}))
-=======
     (add-error-handler
       opts
       "Unable to update the budget: %s")))
->>>>>>> 1f4169f3
 
 (defn- create
   [budget {:as opts}]
@@ -69,16 +37,10 @@
     (api/path :entities
               (:id @current-entity)
               :budgets)
-<<<<<<< HEAD
-    (update-in-if budget [:auto-create-start-date] serialize-date)
-    {:post-xf xf
-     :handle-ex (handle-ex "Unable to create the budget: %s")}))
-=======
     budget
     (add-error-handler
       opts
       "Unable to create the budget: %s")))
->>>>>>> 1f4169f3
 
 (defn save
   [budget & {:as opts}]
@@ -90,11 +52,6 @@
 (defn delete
   [budget & {:as opts}]
   (api/delete (api/path :budgets (:id budget))
-<<<<<<< HEAD
-              {:post-xf xf
-               :handle-ex (handle-ex "Unable to remove the budget: %s")}))
-=======
               (add-error-handler
                 opts
-                "Unable to delete the budget: %s")))
->>>>>>> 1f4169f3
+                "Unable to delete the budget: %s")))