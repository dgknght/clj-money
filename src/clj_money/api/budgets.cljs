(ns clj-money.api.budgets
  (:refer-clojure :exclude [update find])
  (:require [cljs.pprint :refer [pprint]]
<<<<<<< HEAD
            [clj-money.models.schema :refer [prune]]
=======
            [clj-money.models.schema :as schema]
>>>>>>> f92c71ba
            [clj-money.api :as api :refer [add-error-handler]]
            [clj-money.state :refer [current-entity]]))

(defn select
  [criteria  & {:as opts}]
  (api/get (api/path :entities
                     (:id @current-entity)
                     :budgets)
           criteria
           (add-error-handler
             opts
             "Unable to retrieve the budgets: %s")))

(defn find
  [id & {:as opts}]
  (api/get (api/path :budgets id)
           {}
           (add-error-handler
             opts
             "Unable to retrieve the budget: %s")))

(defn- update
  [budget {:as opts}]
  (api/patch
    (api/path :budgets
              (:id budget))
    (dissoc budget :id)
    (add-error-handler
      opts
      "Unable to update the budget: %s")))

(defn- create
  [budget {:as opts}]
  (api/post
    (api/path :entities
              (:id @current-entity)
              :budgets)
    budget
    (add-error-handler
      opts
      "Unable to create the budget: %s")))

(defn save
  [budget & {:as opts}]
  (let [f (if (:id budget)
            update
            create)]
<<<<<<< HEAD
    (f (prune budget :budget)
       opts)))
=======
    (-> budget
        (schema/prune :budget)
        (f opts))))
>>>>>>> f92c71ba

(defn delete
  [budget & {:as opts}]
  (api/delete (api/path :budgets (:id budget))
              (add-error-handler
                opts
                "Unable to delete the budget: %s")))<|MERGE_RESOLUTION|>--- conflicted
+++ resolved
@@ -1,11 +1,7 @@
 (ns clj-money.api.budgets
   (:refer-clojure :exclude [update find])
   (:require [cljs.pprint :refer [pprint]]
-<<<<<<< HEAD
-            [clj-money.models.schema :refer [prune]]
-=======
             [clj-money.models.schema :as schema]
->>>>>>> f92c71ba
             [clj-money.api :as api :refer [add-error-handler]]
             [clj-money.state :refer [current-entity]]))
 
@@ -53,14 +49,9 @@
   (let [f (if (:id budget)
             update
             create)]
-<<<<<<< HEAD
-    (f (prune budget :budget)
-       opts)))
-=======
     (-> budget
         (schema/prune :budget)
         (f opts))))
->>>>>>> f92c71ba
 
 (defn delete
   [budget & {:as opts}]
