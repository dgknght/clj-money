--- conflicted
+++ resolved
@@ -29,10 +29,6 @@
   (let [f (if (:id item)
             update
             create)]
-<<<<<<< HEAD
-    (f (schema/prune item :budget-item) opts)))
-=======
     (-> item
         (schema/prune :budget-item)
-        (f opts))))
->>>>>>> f92c71ba
+        (f opts))))