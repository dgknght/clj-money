--- conflicted
+++ resolved
@@ -9,7 +9,6 @@
             [clj-money.models :as models]
             [clj-money.budgets :as budgets]))
 
-<<<<<<< HEAD
 (defn- accounts-belong-to-budget-entity?
   [{:budget/keys [items entity]}]
   (->> items
@@ -27,34 +26,12 @@
   [{:budget/keys [period items]}]
   (every? #(= (count (:budget-item/periods %))
               (first period))
-=======
-(defn- period-counts-match?
-  [{:budget/keys [items period]}]
-  (every? #(= (first period)
-              (count (:budget-item/periods %)))
->>>>>>> 03102247
           items))
 
 (v/reg-spec period-counts-match?
             {:message "Must have the number of periods specified by the budget"
              :path [:budget-item/periods]})
 
-<<<<<<< HEAD
-=======
-(defn- accounts-belong-to-budget-entity?
-  [{:budget/keys [entity items]}]
-  (every? #(util/id= entity
-                     (-> %
-                         :budget-item/account
-                         (models/resolve-ref :account)
-                         :account/entity))
-          items))
-
-(v/reg-spec accounts-belong-to-budget-entity?
-            {:message "Accounts must belong to the same entity as the budget"
-             :path [:budget/items]})
-
->>>>>>> 03102247
 (s/def :budget/items (s/coll-of ::models/budget-item))
 (s/def :budget/name v/non-empty-string?)
 (s/def :budget/start-date t/local-date?)
@@ -64,12 +41,8 @@
 (s/def ::models/budget (s/and (s/keys :req [:budget/name
                                             :budget/start-date
                                             :budget/period
-<<<<<<< HEAD
-                                            :budget/entity])
-=======
                                             :budget/entity]
                                       :opt [:budget/items])
->>>>>>> 03102247
                               accounts-belong-to-budget-entity?
                               period-counts-match?))
 
