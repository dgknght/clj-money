(ns clj-money.api.scheduled-transactions
  (:refer-clojure :exclude [update])
  (:require [compojure.core :refer [defroutes GET POST PATCH DELETE]]
            [java-time.api :as t]
            [stowaway.core :as storage]
            [dgknght.app-lib.core :refer [update-in-if]]
            [dgknght.app-lib.api :as api]
            [dgknght.app-lib.test-assertions]
            [dgknght.app-lib.authorization :refer [authorize
                                             allowed?
                                             +scope]
             :as authorization]
<<<<<<< HEAD
            [clj-money.dates :as dates]
=======
            [clj-money.models :as models]
>>>>>>> 3e388238
            [clj-money.models.scheduled-transactions :as sched-trans]
            [clj-money.models.entities :as entities]
            [clj-money.authorization.scheduled-transactions :as sched-trans-auth]))

(defn- ->criteria
  [{:keys [params authenticated]}]
  (-> params
      (select-keys [:entity-id])
      (+scope ::models/scheduled-transaction authenticated)))

(defn- index
  [req]
  (api/response
    (sched-trans/search (->criteria req))))

(defn- ->sched-trans-item
  [item]
  (-> item
      (update-in-if [:quantity] bigdec)
      (update-in-if [:action] keyword)))

(defn- ->sched-tran
  [body]
  (-> body
      (update-in-if [:items] #(map ->sched-trans-item %))
      (update-in-if [:interval-type] keyword)
      (update-in-if [:start-date] dates/unserialize-local-date)
      (update-in-if [:end-date] dates/unserialize-local-date)
      (update-in-if [:last-occurrence] dates/unserialize-local-date)
      (storage/tag ::models/scheduled-transaction)))

(defn- create
  [{:keys [params authenticated body]}]
  (-> body
      ->sched-tran
      (assoc :entity-id (:entity-id params))
      (authorize ::authorization/create authenticated)
      sched-trans/create
      api/creation-response))

(defn- find-and-authorize
  [{:keys [params authenticated]} action]
  (when-let [sched-tran (sched-trans/find (:id params))]
    (authorize sched-tran
               action
               authenticated)))

(defn- update
  [{:keys [body] :as req}]
  (if-let [sched-tran (find-and-authorize req ::authorization/update)]
    (-> sched-tran
        (merge (->sched-tran body))
        sched-trans/update
        api/response)
    api/not-found))

(defn- delete
  [req]
  (if-let [sched-tran (find-and-authorize req ::authorization/destroy)]
    (do
      (sched-trans/delete sched-tran)
      (api/response))
    api/not-found))

(defn- realize
  [req]
  (if-let [sched-tran (find-and-authorize req ::sched-trans-auth/realize)]
    (-> sched-tran
        sched-trans/realize
        api/creation-response)
    api/not-found))

(defn- mass-realize
  [{:keys [params authenticated]}]
  (if-let [entity (entities/find-by (+scope {:id (:entity-id params)}
                                            ::models/entity
                                            authenticated))]
    (->> (sched-trans/search {:entity-id (:id entity)
                              :enabled true})
         (filter #(and (or (nil? (:end-date %))
                           (t/before? (t/local-date) (:end-date %)))
                       (allowed? % ::sched-trans-auth/realize authenticated)))
         (mapcat sched-trans/realize)
         (sort-by :transaction-date t/before?)
         api/creation-response)
    api/not-found))

(defroutes routes
  (GET "/api/entities/:entity-id/scheduled-transactions" req (index req))
  (POST "/api/entities/:entity-id/scheduled-transactions" req (create req))
  (POST "/api/entities/:entity-id/scheduled-transactions/realize" req (mass-realize req))
  (PATCH "/api/scheduled-transactions/:id" req (update req))
  (DELETE "/api/scheduled-transactions/:id" req (delete req))
  (POST "/api/scheduled-transactions/:id/realize" req (realize req)))<|MERGE_RESOLUTION|>--- conflicted
+++ resolved
@@ -10,11 +10,8 @@
                                              allowed?
                                              +scope]
              :as authorization]
-<<<<<<< HEAD
             [clj-money.dates :as dates]
-=======
             [clj-money.models :as models]
->>>>>>> 3e388238
             [clj-money.models.scheduled-transactions :as sched-trans]
             [clj-money.models.entities :as entities]
             [clj-money.authorization.scheduled-transactions :as sched-trans-auth]))
